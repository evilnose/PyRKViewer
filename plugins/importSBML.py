"""
Import an SBML string from a file and visualize it to a network on canvas.
Version 0.02: Author: Jin Xu (2021)
"""


# pylint: disable=maybe-no-member

from inspect import Parameter
<<<<<<< HEAD
import libsbml
=======
#from libsbml import KineticLaw
>>>>>>> decf8ca3
import wx
from rkviewer.plugin.plugins import PluginMetadata, WindowedPlugin, PluginCategory
from rkviewer.plugin import api
from rkviewer.plugin.api import Node, Vec2, Reaction, Color
import os
import simplesbml # does not have to import in the main.py too
from libsbml import *
import math
import random as _random

class IMPORTSBML(WindowedPlugin):
    metadata = PluginMetadata(
        name='ImportSBML',
        author='Jin Xu',
        version='0.0.2',
        short_desc='Import SBML.',
        long_desc='Import an SBML String from a file and visualize it as a network on canvas.',
        category=PluginCategory.ANALYSIS
    )


    def create_window(self, dialog):
        """
        Create a window to import SBML.
        Args:
            self
            dialog
        """
        self.window = wx.Panel(dialog, pos=(5,100), size=(300, 320))
        self.sbmlStr = ''
        import_btn = wx.Button(self.window, -1, 'Import', (5, 5))
        import_btn.Bind(wx.EVT_BUTTON, self.Import)

        visualize_btn = wx.Button(self.window, -1, 'Visualize', (100, 5))
        visualize_btn.Bind(wx.EVT_BUTTON, self.Visualize)

        wx.StaticText(self.window, -1, 'SBML string:', (5,30))
        self.SBMLText = wx.TextCtrl(self.window, -1, "", (10, 50), size=(260, 220), style=wx.TE_MULTILINE)
        self.SBMLText.SetInsertionPoint(0)

        return self.window

    def Import(self, evt):
        """
        Handler for the "Import" button.
        Open the SBML file and show it in the TextCtrl box.
        """
        self.dirname=""  #set directory name to blank
        dlg = wx.FileDialog(self.window, "Choose a file to open", self.dirname, wildcard="SBML files (*.xml)|*.xml", style=wx.FD_OPEN | wx.FD_FILE_MUST_EXIST) #open the dialog boxto open file
        if dlg.ShowModal() == wx.ID_OK:  #if positive button selected....
            self.filename = dlg.GetFilename()  #get the filename of the file
            self.dirname = dlg.GetDirectory()  #get the directory of where file is located
            f = open(os.path.join(self.dirname, self.filename), 'r')  #traverse the file directory and find filename in the OS
            self.sbmlStr = f.read()
            self.SBMLText.SetValue(f.read())  #open the file from location as read
            self.SBMLText.WriteText(self.sbmlStr)
            f.close
        dlg.Destroy()

    def Visualize(self, evt):
        """
        Handler for the "Visualize" button.
        Visualize the SBML string to a network shown on the canvas.
        """

        def hex_to_rgb(value):
            value = value.lstrip('#')
            return tuple(int(value[i:i+2], 16) for i in (0, 2, 4))      

        if len(self.sbmlStr) == 0:
            wx.MessageBox("Please import an SBML file.", "Message", wx.OK | wx.ICON_INFORMATION)

        else:
            net_index = 0
            api.clear_network(net_index)
            comp_id_list = []
            comp_dimension_list = []
            comp_position_list = []
            spec_id_list =[]
            spec_dimension_list =[]
            spec_position_list = []


            #set the default values without render info:
            comp_fill_color = (158, 169, 255)
            comp_border_color = (0, 29, 255)
            comp_border_width = 2.0
            spec_fill_color = (255, 204, 153)
            spec_border_color = (255, 108, 9)
            spec_border_width = 2.0
            reaction_line_color = (129, 123, 255)
            reaction_line_width = 3.0

            ### from here for layout ###
            document = readSBMLFromString(self.sbmlStr)
            model_layout = document.getModel()
            mplugin = (model_layout.getPlugin("layout"))

            if mplugin is None:
                wx.MessageBox("There is no layout information, so positions are randomly assigned.", "Message", wx.OK | wx.ICON_INFORMATION)

            #
            # Get the first Layout object via LayoutModelPlugin object.
            #
            else:
                layout = mplugin.getLayout(0)
                if layout is None:
                    wx.MessageBox("There is no layout information, so positions are randomly assigned.", "Message", wx.OK | wx.ICON_INFORMATION)
                else:
                    numCompGlyphs = layout.getNumCompartmentGlyphs()
                    numSpecGlyphs = layout.getNumSpeciesGlyphs()

                    for i in range(numCompGlyphs):
                        compGlyph = layout.getCompartmentGlyph(i)
                        temp_id = compGlyph.getCompartmentId()
                        comp_id_list.append(temp_id)	
                        boundingbox = compGlyph.getBoundingBox()
                        height = boundingbox.getHeight()
                        width = boundingbox.getWidth()
                        pos_x = boundingbox.getX()
                        pos_y = boundingbox.getY()
                        comp_dimension_list.append([width,height])
                        comp_position_list.append([pos_x,pos_y])

                    for i in range(numSpecGlyphs):
                        specGlyph = layout.getSpeciesGlyph(i)
                        spec_id = specGlyph.getSpeciesId()
                        spec_id_list.append(spec_id)
                        boundingbox = specGlyph.getBoundingBox()
                        height = boundingbox.getHeight()
                        width = boundingbox.getWidth()
                        pos_x = boundingbox.getX()
                        pos_y = boundingbox.getY()
                        spec_dimension_list.append([width,height])
                        spec_position_list.append([pos_x,pos_y])

                    rPlugin = layout.getPlugin("render")
                    if (rPlugin != None and rPlugin.getNumLocalRenderInformationObjects() > 0):
                        info = rPlugin.getRenderInformation(0)
                        color_list = []
                        for  j in range ( 0, info.getNumColorDefinitions()):
                            color = info.getColorDefinition(j)			  
                            color_list.append([color.getId(),color.createValueString()])
                        for j in range (0, info.getNumStyles()):
                            style = info.getStyle(j)
                            group = style.getGroup()
                            typeList = style.createTypeString()
                            if 'COMPARTMENTGLYPH' in typeList:
                                for k in range(len(color_list)):
                                    if color_list[k][0] == group.getFill():
                                        comp_fill_color = hex_to_rgb(color_list[k][1])
                                    if color_list[k][0] == group.getStroke():
                                        comp_border_color = hex_to_rgb(color_list[k][1])
                                comp_border_width = group.getStrokeWidth()
                            elif 'SPECIESGLYPH' in typeList:
                                for k in range(len(color_list)):
                                    if color_list[k][0] == group.getFill():
                                        spec_fill_color = hex_to_rgb(color_list[k][1])
                                    if color_list[k][0] == group.getStroke():
                                        spec_border_color = hex_to_rgb(color_list[k][1])
                                spec_border_width = group.getStrokeWidth()
                            elif 'REACTIONGLYPH' in typeList:
                                for k in range(len(color_list)):
                                    if color_list[k][0] == group.getStroke():
                                        reaction_line_color = hex_to_rgb(color_list[k][1])
                                reaction_line_width = group.getStrokeWidth()


            model = simplesbml.loadSBMLStr(self.sbmlStr)
            
            numFloatingNodes  = model.getNumFloatingSpecies()
            FloatingNodes_ids = model.getListOfFloatingSpecies()
            numBoundaryNodes  = model.getNumBoundarySpecies()
            BoundaryNodes_ids = model.getListOfBoundarySpecies() 
            numRxns   = model.getNumReactions()
            Rxns_ids  = model.getListOfReactionIds()
            numComps  = model.getNumCompartments()
            Comps_ids = model.getListOfCompartmentIds()
            numNodes = numFloatingNodes + numBoundaryNodes

            for i in range(numComps):
                temp_id = Comps_ids[i]
                vol= model.getCompartmentVolume(i)
                if len(comp_id_list) != 0:
                #if mplugin is not None:
                    for j in range(numComps):
                        if comp_id_list[j] == temp_id:
                            dimension = comp_dimension_list[j]
                            position = comp_position_list[j]
                else:# no layout info about compartment,
                     # then the whole size of the canvas is the compartment size
                    dimension = [4000,2500]
                    position = [0,0] 

                api.add_compartment(net_index, id=temp_id, volume = vol,
                size=Vec2(dimension[0],dimension[1]),position=Vec2(position[0],position[1]),
                fill_color = api.Color(comp_fill_color[0],comp_fill_color[1],comp_fill_color[2]),
                border_color = api.Color(comp_border_color[0],comp_border_color[1],comp_border_color[2]),
                border_width = comp_border_width)


            comp_node_list = [0]*numComps

            for i in range(numComps):
                comp_node_list[i] = []

            if len(comp_id_list) != 0:
            #if mplugin is not None:
                for i in range (numFloatingNodes):
                    temp_id = FloatingNodes_ids[i]
                    comp_id = model.getCompartmentIdSpeciesIsIn(temp_id)
                    for j in range(numNodes):
                        if temp_id == spec_id_list[j]:
                            dimension = spec_dimension_list[j]
                            position = spec_position_list[j] 
                    nodeIdx_temp = api.add_node(net_index, id=temp_id, floatingNode = True, 
                    size=Vec2(dimension[0],dimension[1]), position=Vec2(position[0],position[1]), 
                    fill_color=api.Color(spec_fill_color[0],spec_fill_color[1],spec_fill_color[2]),
                    border_color=api.Color(spec_border_color[0],spec_border_color[1],spec_border_color[2]),
                    border_width=spec_border_width)
                    for j in range(numComps):
                        if comp_id == comp_id_list[j]:
                            comp_node_list[j].append(nodeIdx_temp)

                for i in range (numBoundaryNodes):
                    temp_id = BoundaryNodes_ids[i]
                    comp_id = model.getCompartmentIdSpeciesIsIn(temp_id)
                    for j in range(numNodes):
                        if temp_id == spec_id_list[j]:
                            dimension = spec_dimension_list[j]
                            position = spec_position_list[j] 
                    nodeIdx_temp = api.add_node(net_index, id=temp_id, floatingNode = False, 
                    size=Vec2(dimension[0],dimension[1]), position=Vec2(position[0],position[1]), 
                    fill_color=api.Color(spec_fill_color[0],spec_fill_color[1],spec_fill_color[2]),
                    border_color=api.Color(spec_border_color[0],spec_border_color[1],spec_border_color[2]),
                    border_width=spec_border_width)
                    for j in range(numComps):
                        if comp_id == comp_id_list[j]:
                            comp_node_list[j].append(nodeIdx_temp)

            else: # there is no layout information, assign position randomly and size as default
                comp_id_list = Comps_ids

                for i in range (numFloatingNodes):
                    temp_id = FloatingNodes_ids[i]
                    comp_id = model.getCompartmentIdSpeciesIsIn(temp_id)
                    nodeIdx_temp = api.add_node(net_index, id=temp_id, size=Vec2(60,40), floatingNode = True, 
                    position=Vec2(40 + math.trunc (_random.random()*800), 40 + math.trunc (_random.random()*800)),
                    fill_color=api.Color(spec_fill_color[0],spec_fill_color[1],spec_fill_color[2]),
                    border_color=api.Color(spec_border_color[0],spec_border_color[1],spec_border_color[2]),
                    border_width=spec_border_width)
                    for j in range(numComps):
                        if comp_id == comp_id_list[j]:
                            comp_node_list[j].append(nodeIdx_temp)

                for i in range (numBoundaryNodes):
                    temp_id = BoundaryNodes_ids[i]
                    comp_id = model.getCompartmentIdSpeciesIsIn(temp_id)
                    nodeIdx_temp = api.add_node(net_index, id=temp_id, size=Vec2(60,40), floatingNode = False, 
                    position=Vec2(40 + math.trunc (_random.random()*800), 40 + math.trunc (_random.random()*800)),
                    fill_color=api.Color(spec_fill_color[0],spec_fill_color[1],spec_fill_color[2]),
                    border_color=api.Color(spec_border_color[0],spec_border_color[1],spec_border_color[2]),
                    border_width=spec_border_width)
                    for j in range(numComps):
                        if comp_id == comp_id_list[j]:
                            comp_node_list[j].append(nodeIdx_temp)


            for i in range(numComps):
                temp_id = Comps_ids[i]
                for j in range(numComps):
                    if comp_id_list[j] == temp_id:
                        node_list_temp = comp_node_list[j]
                for j in range(len(node_list_temp)):
                    api.set_compartment_of_node(net_index=net_index, node_index=node_list_temp[j], comp_index=i)

            #handle_positions, center_pos was set as the default

            numNodes = api.node_count(net_index)
            allNodes = api.get_nodes(net_index)

            for i in range (numRxns):
                src = []
                dst = []
                temp_id = Rxns_ids[i]
                kinetics = model.getRateLaw(i)
                rct_num = model.getNumReactants(i)
                prd_num = model.getNumProducts(i)

                for j in range(rct_num):
                    rct_id = model.getReactant(temp_id,j)
                    for k in range(numNodes):
                        if allNodes[k].id == rct_id:
                            src.append(allNodes[k].index)


                for j in range(prd_num):
                    prd_id = model.getProduct(temp_id,j)
                    for k in range(numNodes):
                        if allNodes[k].id == prd_id:
                            dst.append(allNodes[k].index)

                api.add_reaction(net_index, id=temp_id, reactants=src, products=dst, rate_law = kinetics,
                fill_color=api.Color(reaction_line_color[0],reaction_line_color[1],reaction_line_color[2]), 
                line_thickness=reaction_line_width)
            

                <|MERGE_RESOLUTION|>--- conflicted
+++ resolved
@@ -7,11 +7,7 @@
 # pylint: disable=maybe-no-member
 
 from inspect import Parameter
-<<<<<<< HEAD
-import libsbml
-=======
 #from libsbml import KineticLaw
->>>>>>> decf8ca3
 import wx
 from rkviewer.plugin.plugins import PluginMetadata, WindowedPlugin, PluginCategory
 from rkviewer.plugin import api
