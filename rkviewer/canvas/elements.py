--- conflicted
+++ resolved
@@ -1,1266 +1,1265 @@
-from __future__ import annotations
-# pylint: disable=maybe-no-member
-from abc import abstractmethod
-import enum
-from functools import partial
-from itertools import chain
-from math import pi
-from typing import Any, Callable, Dict, Iterable, Iterator, List, Optional, Set, Tuple, Union, cast
-from copy import copy
-from rkviewer.canvas.data import TCirclePrim, TCompositeShape, TRectanglePrim, TTransform, TTextPrim
-
-import wx
-
-from ..config import Color, get_setting, get_theme
-from ..events import (
-    CanvasEvent, DidChangeCompartmentOfNodesEvent, DidCommitDragEvent, DidMoveBezierHandleEvent, DidMoveReactionCenterEvent, DidResizeCompartmentsEvent, DidResizeNodesEvent, DidMoveCompartmentsEvent,
-    DidMoveNodesEvent, bind_handler,
-    post_event, unbind_handler,
-)
-from ..mvc import IController
-from ..utils import change_opacity, even_round, gchain, int_round
-from .data import Compartment, HandleData, ModifierTipStyle, Node, Reaction, ReactionBezier, RectData, SpeciesBezier
-from .geometry import (
-    Rect,
-    Vec2,
-    clamp_point, clamp_rect_pos,
-    get_bounding_rect,
-    padded_rect,
-    pt_in_circle,
-    pt_in_rect, rotate_unit, segment_rect_intersection,
-)
-from .state import cstate
-from .utils import draw_rect
-
-
-SetCursorFn = Callable[[wx.Cursor], None]
-Layer = Union[int, Tuple[int, ...]]
-
-
-def layer_above(layer: Layer, count: int = 1) -> Layer:
-    """
-    Return the next layer above this layer, without increasing the length of the layer list.
-
-    count is optionally the layer number increment.
-    """
-    if count < 1:
-        raise ValueError('Layer count must be at least 1!')
-    if isinstance(layer, int):
-        return layer + count
-    else:
-        last = len(layer) - 1
-        return layer[0:last] + (layer[last] + count,)
-
-
-class CanvasElement:
-    """Base class for an element positioned on the canvas.
-
-    Attributes:
-        layers: The layer(s) number of this element.
-        enabled: Whether the element is enabled.
-        destroyed: Whether the object was destroyed (if this is True then you shouldn't use this)
-    """
-    layers: Layer
-    enabled: bool
-    destroyed: bool
-
-    def __init__(self, layers: Layer):
-        if isinstance(layers, int):
-            layers = (layers,)
-        self.layers = layers
-        self.enabled = True
-        self.destroyed = False
-
-    def set_layers(self, layers: Layer):
-        if isinstance(layers, int):
-            layers = (layers,)
-        self.layers = layers
-
-    def destroy(self):
-        """Destroy this element; override this for specific implementations."""
-        self.destroyed = True
-
-    def pos_inside(self, logical_pos: Vec2) -> bool:
-        """Returns whether logical_pos is inside the diplayed shape of this element."""
-        return False
-
-    @abstractmethod
-    def on_paint(self, gc: wx.GraphicsContext):
-        """Paint the shape onto the given GraphicsContext.
-
-        This draws onto the scrolled canvas, i.e. the position of the drawn item will respond to
-        scrolling, so you don't need to account for that.
-        """
-        pass
-
-    def on_mouse_enter(self, logical_pos: Vec2) -> bool:
-        """Handler for when the mouse has entered the shape."""
-        return False
-
-    def on_mouse_leave(self, logical_pos: Vec2) -> bool:
-        """Handler for when the mouse has exited the shape"""
-        return False
-
-    def on_mouse_move(self, logical_pos: Vec2) -> bool:
-        """Handler for when the mouse moves inside the shape, with the left mouse button up."""
-        return False
-
-    def on_mouse_drag(self, logical_pos: Vec2, rel_pos: Vec2) -> bool:
-        """Handler for when the mouse drags inside the shape, with the left mouse button down."""
-        return False
-
-    def on_left_down(self, logical_pos: Vec2) -> bool:
-        """Handler for when the mouse left button is pressed down inside the shape."""
-        return False
-
-    def on_left_up(self, logical_pos: Vec2) -> bool:
-        """Handler for when the mouse left button is springs up inside the shape."""
-        return False
-
-    def bounding_rect(self) -> Rect:
-        """Return the bounding rectangle of the element."""
-        return Rect(Vec2(), Vec2())
-
-
-class NodeElement(CanvasElement):
-    """CanvasElement for nodes."""
-    node: Node
-    canvas: Any
-
-    # HACK no type specified for canvas since otherwise there would be circular dependency
-    def __init__(self, node: Node, canvas, layers: Layer):
-        super().__init__(layers)
-        self.node = node
-        self.canvas = canvas
-        self.gfont = None  # In the future
-        self.font_scale = 1
-
-    def pos_inside(self, logical_pos: Vec2) -> bool:
-        return pt_in_rect(logical_pos, self.node.s_rect)
-
-    def on_paint(self, gc: wx.GraphicsContext):
-        if self.gfont is None or self.font_scale != cstate.scale:
-            font = wx.Font(wx.FontInfo(10))
-            self.gfont = gc.CreateFont(font, wx.BLACK)
-        gc.SetFont(self.gfont)
-
-        boundaryFactor = 1
-        if not self.node.floatingNode:
-            boundaryFactor = 2  # Store this in a theme?
-
-        s_aligned_rect = self.node.s_rect.aligned()
-        # aligned_border_width = max(even_round(
-        #     self.node.border_width * boundaryFactor), 2)
-        width, height = s_aligned_rect.size
-<<<<<<< HEAD
-        # draw_rect(
-        #     gc,
-        #     s_aligned_rect,
-        #     fill=self.node.fill_color,
-        #     border=self.node.border_color,
-        #     border_width=aligned_border_width,
-            # corner_radius=get_theme('node_corner_radius')
-        # )
-=======
->>>>>>> 2f8f6c72
-        
-        assert self.node.composite_shape is not None
-        draw_composite_shape(
-            gc,
-            self.node.rect,
-            self.node)
-
-        if self.node.lockNode:
-            lock_color = self.node.border_color or Color(255, 0, 0)
-            pen = gc.CreatePen(wx.GraphicsPenInfo(
-                lock_color.to_wxcolour()).Width(2))
-            gc.SetPen(pen)
-            path = gc.CreatePath()
-            path.AddCircle(self.node.s_position.x, self.node.s_position.y, .1*height)
-            gc.StrokePath(path)
-
-    def on_left_down(self, _: Vec2):
-        return True
-
-    def bounding_rect(self) -> Rect:
-        return self.node.rect
-
-
-class BezierHandle(CanvasElement):
-    """Class that keeps track of a Bezier control handle tip.
-
-    Attributes:
-        HANDLE_RADIUS: radius of the control handle.
-        data: The associated HandleData>
-        on_moved: The function called when the handle is moved.
-        on_dropped: The function called when the handle is dropped (i.e. mouse up).
-        reaction: The associated Reaction.
-        twin: The twin BezierHandle; used only for the center handles.
-        node_idx: The index of the node associated with this handle. -1 if this is a source
-                  centroid handle, and -2 if this is a target centroid handle.
-    """
-    HANDLE_RADIUS = 5  # Radius of the control handle
-
-    data: HandleData
-    on_moved: Callable[[Vec2], None]
-    on_dropped: Callable[[Vec2], None]
-    reaction: Reaction
-    twin = Any
-    node_idx: int
-
-    def __init__(self, data: HandleData, layer: Layer, on_moved: Callable[[Vec2], None],
-                 on_dropped: Callable[[Vec2], None], reaction: Reaction, node_idx: int):
-        super().__init__(layer)
-        self.data = data
-        self.on_moved = on_moved
-        self.on_dropped = on_dropped
-        self.reaction = reaction
-        self.hovering = False
-        self.enabled = False
-        self.twin = None
-        self.node_idx = node_idx
-
-    def pos_inside(self, logical_pos: Vec2):
-        return pt_in_circle(logical_pos, BezierHandle.HANDLE_RADIUS, self.data.tip)
-
-    def on_paint(self, gc: wx.GraphicsContext):
-        """Paint the handle as given by its base and tip positions, highlighting it if hovering."""
-        assert self.data.base is not None
-        if self.reaction.bezierCurves:
-            c = get_theme('highlighted_handle_color') if self.hovering else get_theme(
-                'handle_color')
-            brush = wx.Brush(c)
-            pen = gc.CreatePen(wx.GraphicsPenInfo(c))
-
-            sbase = self.data.base
-            stip = self.data.tip
-
-            gc.SetPen(pen)
-
-            # Draw handle lines
-            gc.StrokeLine(*sbase, *stip)
-
-            # Draw handle circles
-            gc.SetBrush(brush)
-            gc.DrawEllipse(stip.x - BezierHandle.HANDLE_RADIUS,
-                           stip.y - BezierHandle.HANDLE_RADIUS,
-                           2 * BezierHandle.HANDLE_RADIUS, 2 * BezierHandle.HANDLE_RADIUS)
-
-    def on_mouse_enter(self, logical_pos: Vec2) -> bool:
-        self.hovering = True
-        if self.twin:
-            self.twin.hovering = True
-        return True
-
-    def on_mouse_leave(self, logical_pos: Vec2) -> bool:
-        self.hovering = False
-        if self.twin:
-            self.twin.hovering = False
-        return True
-
-    def on_left_down(self, logical_pos: Vec2) -> bool:
-        return True
-
-    def on_mouse_drag(self, logical_pos: Vec2, rel_pos: Vec2) -> bool:
-        self.data.tip += rel_pos
-        self.on_moved(self.data.tip)
-        neti = 0
-        post_event(DidMoveBezierHandleEvent(neti, self.reaction.index,
-                                            self.node_idx, by_user=True, direct=True))
-
-        return True
-
-    def on_left_up(self, logical_pos: Vec2):
-        self.on_dropped(self.data.tip)
-        return True
-
-
-class ReactionCenter(CanvasElement):
-    parent: ReactionElement
-    _moved: bool
-
-    def __init__(self, parent: ReactionElement, layers: Layer):
-        super().__init__(layers)
-        self.parent = parent
-        self._moved = False
-        self.hovering = False
-
-    def on_paint(self, gc: wx.GraphicsContext):
-        if not self.parent.selected:
-           return
-
-        # draw centroid
-        color = self.parent.reaction.fill_color
-        if self.parent.selected:
-            if self.hovering:
-                color = get_theme('highlighted_handle_color')
-            else:
-                color = get_theme('handle_color')
-        pen = wx.Pen(color)
-        brush = wx.Brush(color)
-        gc.SetPen(pen)
-        gc.SetBrush(brush)
-        radius = get_theme('reaction_radius')
-        center = self.parent.bezier.real_center - Vec2.repeat(radius)
-        gc.DrawEllipse(center.x, center.y, radius * 2, radius * 2)
-
-    def on_left_down(self, logical_pos: Vec2) -> bool:
-        # If not selected, then nothing is done to prevent accidental dragging
-        return True
-
-    def on_mouse_drag(self, logical_pos: Vec2, rel_pos: Vec2) -> bool:
-        offset = rel_pos
-        reaction = self.parent.reaction
-        reaction.center_pos = self.parent.bezier.real_center + offset
-        self.parent.bezier.center_moved(offset)
-        self._moved = True
-        net_index = 0
-        post_event(DidMoveReactionCenterEvent(net_index, reaction.index, offset, True))
-        return True
-
-    def on_left_up(self, logical_pos: Vec2) -> bool:
-        ctrl = self.parent.controller
-        neti = self.parent.canvas.net_index
-        reai = self.parent.reaction.index
-        ctrl.start_group()
-        ctrl.set_reaction_center(neti, reai, self.parent.reaction.center_pos)
-        ctrl.set_center_handle(neti, reai, self.parent.reaction.src_c_handle.tip)
-        post_event(DidCommitDragEvent())
-        ctrl.end_group()
-        self._moved = False
-        return True
-
-    def pos_inside(self, logical_pos: Vec2) -> bool:
-        # TODO works witih zoom?
-        radius = get_theme('reaction_radius')
-        return pt_in_circle(self.parent.bezier.real_center, radius, logical_pos)
-
-    def on_mouse_enter(self, logical_pos: Vec2) -> bool:
-        self.hovering = True
-        return True
-
-    def on_mouse_leave(self, logical_pos: Vec2) -> bool:
-        self.hovering = False
-        return True
-
-    def bounding_rect(self) -> Rect:
-        radius = get_theme('reaction_radius')
-        return Rect(self.parent.bezier.real_center - radius, Vec2.repeat(radius) * 2)
-
-
-# Uniquely identifies nodes in a reaction: (regular node index; whether the node is a reactant)
-RIndex = Tuple[int, bool]
-
-
-class ReactionElement(CanvasElement):
-    """CanvasElement for reactions.
-
-    Note that if new nodes are constructed, all ReactionBezier instances that use these nodes should
-    be re-constructed with the new nodes. On the other hand, if the nodes are merely modified, the
-    corresponding update methods should be called.
-    """
-    reaction: Reaction
-    center_el: ReactionCenter
-    index_to_bz: Dict[RIndex, SpeciesBezier]
-    bezier: ReactionBezier
-    bhandles: List[BezierHandle]
-    moved_handler_id: int
-    #: Set of indices of the nodes that have been moved, but not committed.
-    _dirty_node_indices: Set[int]
-    #: Works in tandem with _dirty_indices. True if all nodes of the reaction are being moved.
-    _moving_all: bool
-    _selected: bool
-    canvas: Any  # avoid circular dependency
-    controller: IController
-
-    # HACK no type for canvas since otherwise there is circular dependency
-    def __init__(self, reaction: Reaction, bezier: ReactionBezier, canvas, layers: Layer,
-                 handle_layer: Layer):
-        super().__init__(layers)
-        self.reaction = reaction
-        self.bezier = bezier
-        self.moved_handler_id = bind_handler(DidMoveNodesEvent, self.nodes_moved)
-        # i is 0 for source Beziers, but 1 for dest Beziers. "not" it to get the correct bool.
-        self.index_to_bz = {(bz.node_idx, not gi): bz
-                            for gi, bz in gchain(bezier.src_beziers,
-                                                 bezier.dest_beziers)}
-        self.canvas = canvas
-        self.controller = canvas.controller
-        self._hovered_handle = None
-        self._dirty_indices = set()
-        self._moving_all = False
-        self.bhandles = list()
-        self._selected = False
-
-        neti = canvas.net_index
-        reai = reaction.index
-        ctrl = canvas.controller
-        # create elements for species
-        for gi, sb in gchain(bezier.src_beziers, bezier.dest_beziers):
-            dropped_func = self.make_drop_handle_func(ctrl, neti, reai, sb.node_idx, not gi)
-            el = BezierHandle(sb.handle, handle_layer,
-                              bezier.make_handle_moved_func(sb), dropped_func, reaction, sb.node_idx)
-            self.bhandles.append(el)
-
-        def centroid_handle_dropped(p: Vec2):
-            ctrl.start_group()
-            ctrl.set_center_handle(neti, reai, reaction.src_c_handle.tip)
-            post_event(DidCommitDragEvent())
-            ctrl.end_group()
-
-        src_bh = BezierHandle(reaction.src_c_handle, handle_layer,
-                              lambda _: bezier.src_handle_moved(),
-                              centroid_handle_dropped, reaction, -1)
-        dest_bh = BezierHandle(reaction.dest_c_handle, handle_layer,
-                               lambda _: bezier.dest_handle_moved(),
-                               centroid_handle_dropped, reaction, -2)
-        src_bh.twin = dest_bh
-        dest_bh.twin = src_bh
-        self.bhandles.append(src_bh)
-        self.bhandles.append(dest_bh)
-        center_layers = layer_above(handle_layer, count=2)
-        self.center_el = ReactionCenter(self, center_layers)
-
-    def make_drop_handle_func(self, ctrl: IController, neti: int, reai: int, nodei: int,
-                              is_source: bool):
-        if is_source:
-            def ret(p):
-                ctrl.set_src_node_handle(neti, reai, nodei, p)
-                post_event(DidCommitDragEvent())
-        else:
-            def ret(p):
-                ctrl.set_dest_node_handle(neti, reai, nodei, p)
-                post_event(DidCommitDragEvent())
-        return ret
-
-    @property
-    def selected(self) -> bool:
-        return self._selected
-
-    @selected.setter
-    def selected(self, val: bool):
-        # Enable/disable Handles based on whether the curve is selected
-        self._selected = val
-        for bz in self.bhandles:
-            bz.enabled = val
-
-    def nodes_moved(self, evt: CanvasEvent):
-        """Handler for after a node has moved."""
-        # If already moving (i.e. self._dirty_indices is not empty), then skip forward
-        c_evt = cast(DidMoveNodesEvent, evt)
-        node_indices = c_evt.node_indices
-        offset = c_evt.offset
-        rects = [self.canvas.node_idx_map[idx].rect for idx in chain(
-            self.reaction.sources, self.reaction.targets)]
-        self.bezier.nodes_moved(rects)
-        if len(self._dirty_indices) == 0:
-            self._dirty_indices = {idx for idx in node_indices}
-            my_indices = {idx for idx in chain(
-                self.reaction.sources, self.reaction.targets)}
-            self._moving_all = my_indices <= self._dirty_indices
-
-        neti = 0
-        for i, idx in enumerate(node_indices):
-            for in_src in [True, False]:
-                if (idx, in_src) in self.index_to_bz:
-                    bz = self.index_to_bz[(idx, in_src)]
-                    off = offset if isinstance(offset, Vec2) else offset[i]
-                    bz.handle.tip += off
-                    post_event(DidMoveBezierHandleEvent(neti, self.reaction.index, bz.node_idx,
-                                                        by_user=True, direct=False))
-                    bz.update_curve(self.bezier.real_center)
-
-        if self._moving_all and isinstance(offset, Vec2):
-            # Only move src_handle_tip if moving all nodes and they are moved by the same amount.
-            self.reaction.src_c_handle.tip += offset
-            self.bezier.src_handle_moved()
-            post_event(DidMoveBezierHandleEvent(neti, self.reaction.index, -1, by_user=True,
-                                                direct=False))
-
-    def commit_node_pos(self):
-        """Handler for after the controller is told to move a node."""
-        ctrl = self.canvas.controller
-        neti = self.canvas.net_index
-        reai = self.reaction.index
-        for bz in self.bezier.src_beziers:
-            if bz.node_idx in self._dirty_indices:
-                ctrl.set_src_node_handle(neti, reai, bz.node_idx, bz.handle.tip)
-
-        for bz in self.bezier.dest_beziers:
-            if bz.node_idx in self._dirty_indices:
-                ctrl.set_dest_node_handle(neti, reai, bz.node_idx, bz.handle.tip)
-
-        if self._moving_all:
-            ctrl.set_center_handle(neti, reai, self.reaction.src_c_handle.tip)
-        self._dirty_indices = set()
-
-    def destroy(self):
-        unbind_handler(self.moved_handler_id)
-        super().destroy()
-
-    def pos_inside(self, logical_pos: Vec2) -> bool:
-        return self.bezier.is_mouse_on(logical_pos)
-
-    def on_mouse_enter(self, logical_pos: Vec2):
-        self.on_mouse_move(logical_pos)
-
-    def on_left_down(self, logical_pos: Vec2) -> bool:
-        return True  # Return True so that this can be selected
-
-    def on_paint(self, gc: wx.GraphicsContext):
-        self.bezier.do_paint(gc, self.reaction.fill_color, self.selected)
-
-        MOD_NODE_PAD = 10
-        RXN_PAD = 15
-        MODIFIER_RADIUS = 3
-        TEE_LENGTH = 5
-
-        line_width = get_theme('modifier_line_width')
-        pen = gc.CreatePen(wx.GraphicsPenInfo(get_theme('modifier_line_color')).Width(line_width))
-        brush = gc.CreateBrush(wx.Brush(get_theme('modifier_line_color')))
-        gc.SetPen(pen)
-        gc.SetBrush(brush)
-        # Draw modifier lines
-        for modifier in self.reaction.modifiers:
-            mod_node = self.canvas.node_idx_map[modifier]
-            rect = mod_node.rect
-            clipping_rect = padded_rect(rect, MOD_NODE_PAD)
-
-            node_center = rect.center_point
-            rxn_center = self.bezier.real_center
-
-            # If too close, don't draw. Pad rectangle and circle with 1 to avoid floating point
-            # shenanigans
-            if pt_in_rect(rxn_center, padded_rect(clipping_rect, 1)):
-                continue
-            elif pt_in_circle(node_center, RXN_PAD + 1, rxn_center):
-                continue
-
-            # create segment
-            segment = (node_center, rxn_center)
-            diff = node_center - rxn_center
-            rxn_intersection = (rxn_center + diff.normalized(RXN_PAD))
-            node_intersection = segment_rect_intersection(segment, clipping_rect)
-
-            # gc.StrokeLine(*node_intersection, *rxn_intersection)
-            path = gc.CreatePath()
-            path.MoveToPoint(*node_intersection)
-            path.AddLineToPoint(*rxn_intersection)
-            if self.reaction.modifier_tip_style == ModifierTipStyle.CIRCLE:
-                path.AddCircle(*rxn_intersection, MODIFIER_RADIUS)
-            elif self.reaction.modifier_tip_style == ModifierTipStyle.TEE:
-                # draw T-shaped tip
-                ortho = rotate_unit(diff, pi / 2)
-                pt1 = rxn_intersection + ortho * TEE_LENGTH
-                pt2 = rxn_intersection - ortho * TEE_LENGTH
-                path.MoveToPoint(*pt1)
-                path.AddLineToPoint(*pt2)
-            gc.StrokePath(path)
-            gc.FillPath(path)
-            # path.MoveToPoint(0.0, 50.0)
-
-    def bounding_rect(self) -> Rect:
-        return self.bezier.get_bounding_rect()
-
-
-class CompartmentElt(CanvasElement):
-    def __init__(self, compartment: Compartment, major_layer: int, minor_layer: int):
-        super().__init__((major_layer, minor_layer))
-        self.compartment = compartment
-
-    def pos_inside(self, logical_pos: Vec2) -> bool:
-        return pt_in_rect(logical_pos, self.compartment.rect)
-
-    def on_left_down(self, logical_pos: Vec2) -> bool:
-        return True
-
-    def on_paint(self, gc: wx.GraphicsContext, highlight=False):
-        rect = Rect(self.compartment.position,
-                    self.compartment.size)
-        border = self.compartment.border
-        fill = self.compartment.fill
-        if highlight:
-            # need to reset alpha
-            border = change_opacity(border.ChangeLightness(130), border.Alpha())
-            fill = change_opacity(fill.ChangeLightness(130), fill.Alpha())
-        draw_rect(gc, rect, border=border,
-                  border_width=self.compartment.border_width, fill=fill, corner_radius=get_theme('comp_corner_radius'))
-
-    def bounding_rect(self) -> Rect:
-        return self.compartment.rect
-
-
-class SelectBox(CanvasElement):
-    """Class that represents a select box, i.e. the bounding box draw around the selected nodes.
-
-    Supports moving and resizing operations.
-
-    Attributes:
-        CURSOR_TYPES: List of cursor types starting with that for the top-left handle and going
-                      clockwise.
-        nodes: List of selected nodes, as contained in this select box.
-        related_elts: List of NodeElements related to each node instance; matches the node list
-                      1-1.
-        bounding_rect: The exact bounding rectangle (without padding).
-        mode: Current input mode of the SelectBox.
-
-    Note:
-        The behavior of the SelectBox depends on the nodes and compartments selected, but not the
-        reactions. The cases of behaviors are documented here:
-
-        1) Only compartments are selected. Nodes within these compartments are dragged along with
-           them, but they are not resized.
-        3) Only nodes are selected, and they are all in the same compartment. In this case, the
-           nodes may be moved normally. They also may be moved outside of their compartment to be
-           assigned to another compartment (this is the only case where this is possible). However
-           note that the nodes may not be resized to be larger than the containing compartment.
-        3) Otherwise, there are two cases depending on if the selected nodes are in the union of
-           the selected compartments.
-            a) If the selected nodes are entirely contained in the list of selected compartments,
-               then everything is moved and resized together, as usual.
-            b) Otherwise (i.e. some node is not in any selected compartment), then dragging and
-               resizing are disabled.
-        Note that in case 2), if all selected nodes are in the base compartment (i.e. no
-        compartment), then the base compartment is assumed to be selected, and resizing and moving
-        work as usual.
-    """
-    CURSOR_TYPES = [wx.CURSOR_SIZENWSE, wx.CURSOR_SIZENS, wx.CURSOR_SIZENESW, wx.CURSOR_SIZEWE,
-                    wx.CURSOR_SIZENWSE, wx.CURSOR_SIZENS, wx.CURSOR_SIZENESW, wx.CURSOR_SIZEWE]
-    HANDLE_MULT = [Vec2(), Vec2(1/2, 0), Vec2(1, 0), Vec2(1, 1/2),
-                   Vec2(1, 1), Vec2(1/2, 1), Vec2(0, 1), Vec2(0, 1/2)]
-
-    nodes: List[Node]
-    node_indices: List[int]
-    compartments: List[Compartment]
-    comp_indices: List[int]
-    # List of nodes that are not selected, but are within selected compartments. Used only
-    # for SMode.CONTAINED
-    peripheral_nodes: List[Node]
-    related_elts: List[CanvasElement]
-    bounding_rect: Rect
-    _padding: float  #: padding for the bounding rectangle around the selected nodes
-    _drag_rel: Vec2  #: relative position of the mouse to the bounding rect when dragging started
-    #: whether the node was drag-moved between left_down and left_up.
-    _did_move: bool
-    _orig_rpos: List[Vec2]  #: relative positions of the comps and nodes to the select box
-    _orig_rsize: List[Vec2]  #: sizes of the comps and nodes to the select box
-    #: relative positions of the compartments and nodes to cursor; updated when dragging starts
-    _rel_positions: List[Vec2]
-    _resize_handle: int  #: the node resize handle.
-    node_min_ratio: Optional[Vec2]
-    comp_min_ratio: Optional[Vec2]
-    #: the minimum resize ratio for each axis, to avoid making the nodes too small
-    _min_resize_ratio: Vec2
-    #: the bounding rect when dragging/resizing started
-    _orig_rect: Optional[Rect]
-    _bounds: Rect  #: the bounds that the bounding rect may not exceed
-    special_mode: SelectBox.SMode
-
-    class Mode(enum.Enum):
-        IDLE = 0
-        MOVING = 1
-        RESIZING = 2
-
-    class SMode(enum.Enum):
-        """For what this does, see "Notes" section of the class documentation."""
-
-        COMP_ONLY = 0
-        """Only compartments are selected."""
-        NODES_IN_ONE = 1
-        """Only nodes are selected, and they are in a single compartment."""
-        CONTAINED = 2
-        """Nodes are entirely contained in the selected compartments, or they are all in the base
-        compartment.
-        """
-        NOT_CONTAINED = 3
-        """Nodes are not entirely contained in the selected compartments."""
-
-    def __init__(self, canvas, nodes: List[Node], compartments: List[Compartment], bounds: Rect,
-                 controller: IController, net_index: int, layer: int):
-        super().__init__(layer)
-        self.canvas = canvas
-        self.peripheral_nodes = list()
-        self.update(nodes, compartments)
-        self.controller = controller
-        self.net_index = net_index
-        self._mode = SelectBox.Mode.IDLE
-
-        self._drag_rel = Vec2()
-        self._did_move = False
-        self._orig_rpos = list()
-        self._orig_rsizes = list()
-        self._rel_positions = list()
-        self._orig_rect = None
-        self._resize_handle = -1
-        self._min_resize_ratio = Vec2()
-        self._hovered_part = -2
-
-        self._bounds = bounds
-
-    @property
-    def mode(self):
-        return self._mode
-
-    def update(self, nodes: List[Node], compartments: List[Compartment]):
-        self.nodes = nodes
-        self.compartments = compartments
-        self.node_indices = [n.index for n in self.nodes]
-        self.comp_indices = [c.index for c in self.compartments]
-
-        if len(nodes) + len(compartments) > 0:
-            if len(nodes) == 1 and len(compartments) == 0:
-                # If only one node is selected, reduce padding
-                self._padding = get_theme('select_outline_padding')
-            else:
-                self._padding = get_theme('select_box_padding')
-            # Align bounding box if only one node is selected, see NodeElement::on_paint for
-            # explanations. Note that self._padding should be an integer
-            self._padding = int_round(self._padding)
-            self.bounding_rect = get_bounding_rect(
-                [n.rect for n in nodes] + [c.rect for c in compartments])
-
-        selected_comps = set(c.index for c in compartments) | {-1}
-        # Determine SMode
-        if len(nodes) == 0:
-            self.special_mode = SelectBox.SMode.COMP_ONLY
-        else:
-            assoc_comps = {n.comp_idx for n in nodes}
-            if len(compartments) == 0:
-                if len(assoc_comps) == 1:
-                    # Nodes are in one compartment
-                    self.special_mode = SelectBox.SMode.NODES_IN_ONE
-                else:
-                    # Cannot possibly contain
-                    self.special_mode = SelectBox.SMode.NOT_CONTAINED
-            else:
-                if selected_comps >= assoc_comps:
-                    self.special_mode = SelectBox.SMode.CONTAINED
-                else:
-                    self.special_mode = SelectBox.SMode.NOT_CONTAINED
-
-        # Compute peripheral nodes
-        if self.special_mode == SelectBox.SMode.NOT_CONTAINED:
-            self.peripheral_nodes = list()
-        else:
-            peri_indices = set()
-            for comp in compartments:
-                if comp.index in selected_comps:
-                    peri_indices |= set(comp.nodes)
-
-            peri_indices -= set(n.index for n in nodes)
-            self.peripheral_nodes = [self.canvas.node_idx_map[i] for i in peri_indices]
-
-    def outline_rect(self) -> Rect:
-        """Helper that returns the scaled, padded bounding rectangle."""
-        return padded_rect((self.bounding_rect).aligned(), self._padding)
-
-    def _resize_handle_rects(self):
-        """Helper that computes the scaled positions and sizes of the resize handles.
-
-        Returns:
-            A list of (pos, size) tuples representing the resize handle
-            rectangles. They are ordered such that the top-left handle is the first element, and
-            all other handles follow in clockwise fashion.
-        """
-        outline_rect = self.outline_rect()
-        pos, size = outline_rect.as_tuple()
-        centers = [pos, pos + Vec2(size.x / 2, 0),
-                   pos + Vec2(size.x, 0), pos + Vec2(size.x, size.y / 2),
-                   pos + size, pos + Vec2(size.x / 2, size.y),
-                   pos + Vec2(0, size.y), pos + Vec2(0, size.y / 2)]
-        centers = [pos + size.elem_mul(m) for m in SelectBox.HANDLE_MULT]
-        side = get_theme('select_handle_length')
-        return [Rect(c - Vec2.repeat(side/2), Vec2.repeat(side)) for c in centers]
-
-    def _resize_handle_pos(self, n: int):
-        pos, size = self.outline_rect().as_tuple()
-        assert n >= 0 and n < 8
-        return pos + size.elem_mul(SelectBox.HANDLE_MULT[n])
-
-    def _pos_inside_part(self, logical_pos: Vec2) -> int:
-        """Helper for determining if logical_pos is within which, if any, part of this widget.
-
-        Returns:
-            The handle index (0-3) if pos is within a handle, -1 if pos is not within a handle
-            but within the bounding rectangle, or -2 if pos is outside.
-        """
-        if len(self.nodes) + len(self.compartments) == 0:
-            return -2
-
-        rects = self._resize_handle_rects()
-        for i, rect in enumerate(rects):
-            if pt_in_rect(logical_pos, rect):
-                return i
-
-        rects = [n.rect for n in self.nodes] + \
-            [c.rect for c in self.compartments]
-        if any(pt_in_rect(logical_pos, r) for r in rects):
-            return -1
-        else:
-            return -2
-
-    def pos_inside(self, logical_pos: Vec2):
-        return self._pos_inside_part(logical_pos) != -2
-
-    def on_mouse_enter(self, logical_pos: Vec2):
-        self.on_mouse_move(logical_pos)
-
-    def on_mouse_move(self, logical_pos: Vec2):
-        self._hovered_part = self._pos_inside_part(logical_pos)
-        if self._hovered_part >= 0:
-            cursor = SelectBox.CURSOR_TYPES[self._hovered_part]
-            self.canvas.SetCursor(wx.Cursor(cursor))
-        elif self._hovered_part == -1:
-            self.canvas.SetCursor(wx.Cursor(wx.CURSOR_SIZING))
-        return True
-
-    def on_mouse_leave(self, logical_pos: Vec2):
-        self._hovered_part = -2
-        # HACK re-set input_mode with the same value to make canvas update the cursor
-        # See issue #9 for details
-        cstate.input_mode = cstate.input_mode
-        return True
-
-    def on_paint(self, gc: wx.GraphicsContext):
-        if len(self.nodes) + len(self.compartments) > 0:
-            outline_width = max(even_round(get_theme('select_outline_width')), 2)
-            pos, size = self.outline_rect().as_tuple()
-
-            # draw main outline
-            draw_rect(gc, Rect(pos, size), border=get_theme('handle_color'),
-                      border_width=outline_width, corner_radius=0)
-
-            for handle_rect in self._resize_handle_rects():
-                # convert to device position for drawing
-                draw_rect(gc, handle_rect, fill=get_theme('handle_color'))
-
-    def map_rel_pos(self, positions: Iterable[Vec2]) -> List[Vec2]:
-        temp = [p - self._orig_rect.position - Vec2.repeat(self._padding)
-                for p in positions]
-        return temp
-
-    def on_left_down(self, logical_pos: Vec2):
-        if len(self.nodes) + len(self.compartments) == 0:
-            return False
-
-        # if multi-selecting and clicked on a node/reaction, then the user must mean to de-select
-        # that element. In this exceptional case we return False so that canvas can continue the
-        # pos_inside loop and find the node/reaction in question later.
-        if cstate.multi_select:
-            for elt in self.related_elts:
-                if elt.pos_inside(logical_pos):
-                    return False
-        elif len(self.compartments) != 0:
-            # make sure that user can select items inside compartment, even if the compartment is
-            # itself selected.
-            for elt in self.related_elts:
-                if elt.pos_inside(logical_pos):
-                    if isinstance(elt, ReactionElement):
-                        return False
-                    elif isinstance(elt, NodeElement) and elt.node.comp_idx != -1:
-                        return False
-                    else:
-                        break
-
-        handle = self._hovered_part
-        assert self._mode == SelectBox.Mode.IDLE
-        if handle >= 0:
-            self._mode = SelectBox.Mode.RESIZING
-            self._resize_handle = handle
-            # calculate minimum resize ratio, enforcing min size constraints on nodes and comps
-            self._update_min_resize_ratio()
-
-            #self._orig_rect = self.outline_rect()
-            # Take unaligned bounding rect as orig_rect for better accuracy
-            self._orig_rect = padded_rect(
-                (self.bounding_rect), self._padding)
-            # relative starting positions to the select box
-            orig_node_pos = self.map_rel_pos((n.position for n in self.nodes))
-            orig_comp_pos = self.map_rel_pos((c.position for c in self.compartments))
-            orig_node_sizes = [n.size for n in self.nodes]
-            orig_comp_sizes = [c.size for c in self.compartments]
-            self._orig_rpos = orig_comp_pos + orig_node_pos
-            self._orig_rsizes = orig_comp_sizes + orig_node_sizes
-            self._resize_handle_offset = self._resize_handle_pos(handle) - logical_pos
-            return True
-        elif handle == -1:
-            self._mode = SelectBox.Mode.MOVING
-            # relative starting positions to the mouse positions
-            rel_node_pos = [n.position -
-                            logical_pos for n in self.nodes if not n.lockNode]
-            rel_comp_pos = [c.position - logical_pos for c in self.compartments]
-            self._rel_positions = rel_comp_pos + rel_node_pos
-            self._drag_rel = self.bounding_rect.position - logical_pos
-            return True
-
-        return False
-
-    def compute_min_ratio(self) -> Tuple[Optional[Vec2], Optional[Vec2]]:
-        """Compute minimum size ratio resizing nodes and compartments.
-
-        Returns:
-            A tuple containing (node mininum resize ratio, comp minimum resize ratio). Each ratio
-            may be None, in the case that no elements of that type is selected.
-        """
-        node_min_ratio = None
-        comp_min_ratio = None
-        if len(self.nodes) != 0:
-            min_width = min(n.size.x for n in self.nodes)
-            min_height = min(n.size.y for n in self.nodes)
-            node_min_ratio = Vec2(get_setting('min_node_width') / min_width,
-                                  get_setting('min_node_height') / min_height)
-
-        if len(self.compartments) != 0:
-            min_comp_width = min(c.size.x for c in self.compartments)
-            min_comp_height = min(c.size.y for c in self.compartments)
-            comp_min_ratio = Vec2(get_setting('min_comp_width') / min_comp_width,
-                                  get_setting('min_comp_height') / min_comp_height)
-            for node in self.peripheral_nodes:
-                comp = self.canvas.comp_idx_map[node.comp_idx]
-                ratio = node.size.elem_div(comp.size)
-                comp_min_ratio = comp_min_ratio.reduce2(max, ratio)
-
-        return node_min_ratio, comp_min_ratio
-
-    def _update_min_resize_ratio(self):
-        node_min_ratio, comp_min_ratio = self.compute_min_ratio()
-
-        if node_min_ratio is not None and comp_min_ratio is not None:
-            self._min_resize_ratio = node_min_ratio.reduce2(max, comp_min_ratio)
-        elif node_min_ratio is not None:
-            self._min_resize_ratio = node_min_ratio
-        elif comp_min_ratio is not None:
-            self._min_resize_ratio = comp_min_ratio
-        else:
-            assert False, 'Cannot possibly click on handle when nothing is selected.'
-
-    def on_left_up(self, logical_pos: Vec2):
-        assert len(self.nodes) + len(self.compartments) != 0
-        if self._mode == SelectBox.Mode.MOVING:
-            if self._did_move:
-                self._did_move = False
-
-                self._commit_move()
-        elif self._mode == SelectBox.Mode.RESIZING:
-            assert not self._did_move
-            self.controller.start_group()
-            for node in self.peripheral_nodes:
-                self.controller.move_node(self.net_index, node.index, node.position)
-            for node in self.nodes:
-                self.controller.move_node(self.net_index, node.index, node.position)
-                self.controller.set_node_size(self.net_index, node.index, node.size)
-            for comp in self.compartments:
-                self.controller.move_compartment(self.net_index, comp.index, comp.position)
-                self.controller.set_compartment_size(self.net_index, comp.index, comp.size)
-                post_event(DidCommitDragEvent())
-            self.controller.end_group()
-
-            # Need to do this in case _special_mode == NOT_CONTAINED, so that the mouse has now
-            # left the handle. on_mouse_leave is not triggered because it's considered to be dragging.
-            self._hovered_part = self._pos_inside_part(logical_pos)
-        self._mode = SelectBox.Mode.IDLE
-
-    def on_mouse_drag(self, logical_pos: Vec2, rel_pos: Vec2) -> bool:
-        assert self._mode != SelectBox.Mode.IDLE
-        rect_data = cast(List[RectData], self.compartments) + cast(List[RectData], self.nodes)
-        if self.special_mode == SelectBox.SMode.NOT_CONTAINED:
-            # Return True since we still want this to appear to be dragging, just not working.
-            return True
-        if self._mode == SelectBox.Mode.RESIZING:
-            rect_data = cast(List[RectData], self.compartments) + cast(List[RectData], self.nodes)
-            # TODO move the orig_rpos, etc. code to update()
-            bounds = self._bounds
-            if self.special_mode == SelectBox.SMode.NODES_IN_ONE:
-                # constrain resizing to within this compartment
-                if self.nodes[0].comp_idx != -1:
-                    containing_comp = self.canvas.GetCompartment(self.nodes[0].comp_idx)
-                    assert containing_comp is not None
-                    bounds = containing_comp.rect
-
-            self._resize(logical_pos, rect_data, self._orig_rpos, self._orig_rsizes, bounds)
-        else:
-            nodes = [n for n in self.nodes if not n.lockNode]
-            rect_data = cast(List[RectData], self.compartments) + cast(List[RectData], nodes)
-            if len(rect_data) == 0:
-                return True
-            self._move(logical_pos, rect_data, self._rel_positions)
-        return True
-
-    def _resize(self, pos: Vec2, rect_data: List[RectData], orig_pos: List[Vec2],
-                orig_sizes: List[Vec2], bounds: Rect):
-        """Helper that performs resize on the bounding box, given the logical mouse position."""
-        # STEP 1, get new rect vertices
-        # see class comment for resize handle format. For side-handles, get the vertex in the
-        # counter-clockwise direction
-        dragged_idx = self._resize_handle // 2
-        # get the vertex opposite dragged idx as fixed_idx
-        fixed_idx = int((dragged_idx + 2) % 4)
-        orig_dragged_point = self._orig_rect.nth_vertex(dragged_idx)
-        cur_dragged_point = self.outline_rect().nth_vertex(dragged_idx)
-        fixed_point = self._orig_rect.nth_vertex(fixed_idx)
-
-        target_point = pos + self._resize_handle_offset
-
-        # if a side-handle, then only resize one axis
-        if self._resize_handle % 2 == 1:
-            if self._resize_handle % 4 == 1:
-                # vertical resize; keep x the same
-                target_point = target_point.swapped(0, orig_dragged_point.x)
-            else:
-                assert self._resize_handle % 4 == 3
-                target_point = target_point.swapped(1, orig_dragged_point.y)
-
-        # clamp target point
-        target_point = clamp_point(target_point, bounds)
-
-        # STEP 2, get and validate rect ratio
-
-        # raw difference between (current/target) dragged vertex and fixed vertex. Raw as in this
-        # is the visual difference shown on the bounding rect.
-        orig_diff = orig_dragged_point - fixed_point
-        target_diff = target_point - fixed_point
-
-        signs = orig_diff.elem_mul(target_diff)
-
-        # bounding_rect flipped?
-        if signs.x < 0:
-            target_point = target_point.swapped(0, cur_dragged_point.x)
-
-        if signs.y < 0:
-            target_point = target_point.swapped(1, cur_dragged_point.y)
-
-        # take absolute value and subtract padding to get actual difference (i.e. sizing)
-        pad_off = Vec2.repeat(self._padding)
-        orig_bb_size = (orig_dragged_point -
-                        fixed_point).elem_abs() - pad_off * 2
-        target_size = (target_point - fixed_point).elem_abs() - pad_off * 2
-
-        size_ratio = target_size.elem_div(orig_bb_size)
-
-        # size too small?
-        if size_ratio.x < self._min_resize_ratio.x:
-            size_ratio = size_ratio.swapped(0, self._min_resize_ratio.x)
-
-        if size_ratio.y < self._min_resize_ratio.y:
-            size_ratio = size_ratio.swapped(1, self._min_resize_ratio.y)
-
-        # re-calculate target_size in case size_ratio changed
-        target_size = orig_bb_size.elem_mul(size_ratio)
-
-        # STEP 3 calculate new bounding_rect position and size
-        br_pos = Vec2(min(fixed_point.x, target_point.x), min(fixed_point.y, target_point.y))
-
-        # STEP 4 calculate and apply new node positions and sizes
-        # calculate and keep incremental ratio for the event arguments
-        inc_ratio = orig_bb_size.elem_mul(size_ratio).elem_div(rect_data[0].size)
-        offsets = list()
-        index = 0
-        for index, (rdata, opos, osize) in enumerate(zip(rect_data, orig_pos, orig_sizes)):
-            #assert opos.x >= -1e-6 and opos.y >= -1e-6
-            pos = (br_pos + opos.elem_mul(size_ratio) + pad_off)
-            # HACK rect_data is compartments + nodes. So we only append to offsets we've reached
-            # the nodes sectoin
-            if index >= len(self.compartments):
-                offsets.append(pos - rdata.position)
-            rdata.position = pos
-            rdata.size = osize.elem_mul(size_ratio)
-
-        # STEP 5 apply new bounding_rect position and size
-        self.bounding_rect.position = (br_pos + pad_off)
-        self.bounding_rect.size = target_size
-
-        # STEP 6 post main events
-        if len(self.nodes) != 0:
-            post_event(DidResizeNodesEvent(node_indices=self.node_indices, ratio=inc_ratio,
-                                           dragged=True))
-            post_event(DidMoveNodesEvent(node_indices=self.node_indices,
-                                         offset=offsets[len(self.compartments):], dragged=True))
-        if len(self.compartments) != 0:
-            post_event(DidResizeCompartmentsEvent(
-                compartment_indices=self.comp_indices, ratio=inc_ratio, dragged=True))
-            post_event(DidMoveCompartmentsEvent(
-                compartment_indices=self.comp_indices,
-                offset=offsets[:len(self.compartments)], dragged=True))
-
-        # STEP 7 adjust peripheral node positions so that they are inside the compartment
-        adjusted_nodes = list()
-        offsets = list()
-        for node in self.peripheral_nodes:
-            assert node.comp_idx != -1
-            comp = self.canvas.comp_idx_map[node.comp_idx]
-            pos = clamp_rect_pos(node.rect, comp.rect)
-            if node.position != pos:
-                adjusted_nodes.append(node)
-                offsets.append(pos - node.position)
-            node.position = pos
-        if len(adjusted_nodes) != 0:
-            post_event(DidMoveNodesEvent(adjusted_nodes, offsets, dragged=True))
-
-    def _move(self, pos: Vec2, rect_data: List[RectData], rel_positions: List[Vec2]):
-        """Helper that performs resize on the bounding box, given the logical mouse position."""
-        assert len(rect_data) == len(rel_positions)
-        assert len(rect_data) != 0
-        # campute tentative new positions. May need to clamp it.
-        self._did_move = True
-        new_positions = [pos + rp for rp in rel_positions]
-        min_x = min(p.x for p in new_positions)
-        min_y = min(p.y for p in new_positions)
-        max_x = max(p.x + r.size.x for p,
-                    r in zip(new_positions, rect_data))
-        max_y = max(p.y + r.size.y for p,
-                    r in zip(new_positions, rect_data))
-        offset = Vec2(0, 0)
-
-        s_bounds = self._bounds
-        lim_topleft = s_bounds.position
-        lim_botright = s_bounds.position + s_bounds.size
-
-        if min_x < lim_topleft.x:
-            assert max_x <= lim_botright.x
-            offset += Vec2(lim_topleft.x - min_x, 0)
-        elif max_x > lim_botright.x:
-            offset += Vec2(lim_botright.x - max_x, 0)
-
-        if min_y < lim_topleft.y:
-            assert max_y <= lim_botright.y
-            offset += Vec2(0, lim_topleft.y - min_y)
-        elif max_y > lim_botright.y:
-            offset += Vec2(0, lim_botright.y - max_y)
-
-        self.bounding_rect.position = (pos + offset + self._drag_rel)
-        # The actual amount moved by the rects
-        pos_offset = (new_positions[0] + offset) - rect_data[0].position
-        for rdata, np in zip(rect_data, new_positions):
-            rdata.position = (np + offset)
-
-        # Note that don't need to test if out of bounds by peripheral nodes, since all
-        # peripheral nodes must be inside selected compartments.
-        for node in self.peripheral_nodes:
-            node.position += pos_offset
-
-        all_nodes = self.nodes + self.peripheral_nodes
-        if len(all_nodes) != 0:
-            post_event(DidMoveNodesEvent([n.index for n in all_nodes], pos_offset, dragged=True))
-        if len(self.compartments) != 0:
-            post_event(DidMoveCompartmentsEvent(compartment_indices=[c.index for c in self.compartments],
-                                                offset=pos_offset, dragged=True))
-
-    def move_offset(self, offset: Vec2):
-        nodes = [n for n in self.nodes if not n.lockNode]
-        rect_data = cast(List[RectData], self.compartments) + cast(List[RectData], nodes)
-        pos = self.bounding_rect.position
-        rel_node_pos = [n.position - pos for n in self.nodes if not n.lockNode]
-        rel_comp_pos = [c.position - pos for c in self.compartments]
-        rel_positions = rel_comp_pos + rel_node_pos
-
-        if len(rect_data) == 0:
-            return
-
-        self._move(pos + offset, rect_data, rel_positions)
-        self._commit_move()
-
-    def _commit_move(self):
-        self.controller.start_group()
-        for node in chain(self.nodes, self.peripheral_nodes):
-            self.controller.move_node(self.net_index, node.index, node.position)
-
-        for comp in self.compartments:
-            self.controller.move_compartment(
-                self.net_index, comp.index, comp.position)
-
-        if self.special_mode == SelectBox.SMode.NODES_IN_ONE:
-            compi = self.canvas.InWhichCompartment(self.nodes)
-            old_compi = self.nodes[0].comp_idx
-            if compi != old_compi:
-                for node in self.nodes:
-                    self.controller.set_compartment_of_node(
-                        self.net_index, node.index, compi)
-                post_event(DidChangeCompartmentOfNodesEvent(
-                    node_indices=[n.index for n in self.nodes],
-                    old_compi=old_compi,
-                    new_compi=compi
-                ))
-
-        post_event(DidCommitDragEvent())
-        self.controller.end_group()
-
-
-class Property:
-    field_name: str
-
-
-class ColorProperty(Property):
-    pass
-
-
-def draw_circle_to_gc(gc: wx.GraphicsContext, circle: TCirclePrim):
-    pen = gc.CreatePen(wx.GraphicsPenInfo(circle.border_color.to_wxcolour(), circle.border_width))
-    brush = gc.CreateBrush(wx.Brush(circle.fill_color.to_wxcolour()))
-    gc.SetPen(pen)
-    gc.SetBrush(brush)
-    path = gc.CreatePath()
-    path.AddCircle(0.0, 0.0, 0.5)
-    gc.DrawPath(path)
-
-
-def draw_rect_to_gc(gc: wx.GraphicsContext, rect: TRectanglePrim):
-    pen = gc.CreatePen(wx.GraphicsPenInfo(rect.border_color.to_wxcolour(), rect.border_width))
-    brush = gc.CreateBrush(wx.Brush(rect.fill_color.to_wxcolour()))
-    gc.SetPen(pen)
-    gc.SetBrush(brush)
-    gc.DrawRoundedRectangle(-0.5, -0.5, 1, 1, rect.corner_radius)
-
-
-draw_fn_map = {
-    TCirclePrim: draw_circle_to_gc,
-    TRectanglePrim: draw_rect_to_gc
-}
-
-
-def apply_transform_to_gc(gc: wx.GraphicsContext, transform: TTransform):
-    gc.Translate(*transform.translation)
-    gc.Rotate(transform.rotation)
-    gc.Scale(*transform.scale)
-
-
-def draw_composite_shape(gc: wx.GraphicsContext, bounding_rect: Rect, node: Node):
-    shape = node.composite_shape
-    gc.PushState()
-    gc.Translate(*bounding_rect.position)
-    gc.Scale(*bounding_rect.size)
-    for primitive, transform in shape.items:
-        gc.PushState()
-        apply_transform_to_gc(gc, transform)
-        #if text: Draw_text
-        #if isinstance(primitive, TTextPrim):
-        draw_fn_map[primitive.__class__](gc, primitive)
-        
-        gc.PopState()
-    gc.PopState()
-
-    gc.PushState()
-    apply_transform_to_gc(gc, node.composite_shape.text_items[1])
-    draw_text_to_gc(gc, bounding_rect, node.id, node.composite_shape.text_items)
-    gc.PopState()
-
-def draw_text_to_gc(gc: wx.GraphicsContext, bounding_rect: Rect, text_string, text_items: Tuple[TTextPrim, TTransform]):
-    primitive = text_items[0]
-    gc.SetFont(wx.Font(wx.FontInfo(primitive.font_size).FaceName(primitive.font_name)), to_wxcolour(primitive.font_color))
-    brush = gc.CreateBrush(wx.Brush(to_wxcolour(primitive.bg_color)))
-    width, height = bounding_rect.size
-    tw, th, _, _ = gc.GetFullTextExtent(
-           text_string)
-    tx = (width - tw) / 2
-    ty = (height - th) / 2
-    if primitive.alignment =="left align":
-        gc.DrawText(text_string, bounding_rect.position.x +
-                   tx, bounding_rect.position.y, brush)
-    elif primitive.alignment =="center":
-        gc.DrawText(text_string, bounding_rect.position.x +
-                   tx, bounding_rect.position.y+ty, brush)
-    elif primitive.alignment =="right align":
-        gc.DrawText(text_string, bounding_rect.position.x +
-                   tx, bounding_rect.position.y+ty, brush)
-
-    
-    
+from __future__ import annotations
+# pylint: disable=maybe-no-member
+from abc import abstractmethod
+import enum
+from functools import partial
+from itertools import chain
+from math import pi
+from typing import Any, Callable, Dict, Iterable, Iterator, List, Optional, Set, Tuple, Union, cast
+from copy import copy
+from rkviewer.canvas.data import TCirclePrim, TCompositeShape, TRectanglePrim, TTransform, TTextPrim
+
+import wx
+
+from ..config import Color, get_setting, get_theme
+from ..events import (
+    CanvasEvent, DidChangeCompartmentOfNodesEvent, DidCommitDragEvent, DidMoveBezierHandleEvent, DidMoveReactionCenterEvent, DidResizeCompartmentsEvent, DidResizeNodesEvent, DidMoveCompartmentsEvent,
+    DidMoveNodesEvent, bind_handler,
+    post_event, unbind_handler,
+)
+from ..mvc import IController
+from ..utils import change_opacity, even_round, gchain, int_round
+from .data import Compartment, HandleData, ModifierTipStyle, Node, Reaction, ReactionBezier, RectData, SpeciesBezier
+from .geometry import (
+    Rect,
+    Vec2,
+    clamp_point, clamp_rect_pos,
+    get_bounding_rect,
+    padded_rect,
+    pt_in_circle,
+    pt_in_rect, rotate_unit, segment_rect_intersection,
+)
+from .state import cstate
+from .utils import draw_rect
+
+
+SetCursorFn = Callable[[wx.Cursor], None]
+Layer = Union[int, Tuple[int, ...]]
+
+
+def layer_above(layer: Layer, count: int = 1) -> Layer:
+    """
+    Return the next layer above this layer, without increasing the length of the layer list.
+
+    count is optionally the layer number increment.
+    """
+    if count < 1:
+        raise ValueError('Layer count must be at least 1!')
+    if isinstance(layer, int):
+        return layer + count
+    else:
+        last = len(layer) - 1
+        return layer[0:last] + (layer[last] + count,)
+
+
+class CanvasElement:
+    """Base class for an element positioned on the canvas.
+
+    Attributes:
+        layers: The layer(s) number of this element.
+        enabled: Whether the element is enabled.
+        destroyed: Whether the object was destroyed (if this is True then you shouldn't use this)
+    """
+    layers: Layer
+    enabled: bool
+    destroyed: bool
+
+    def __init__(self, layers: Layer):
+        if isinstance(layers, int):
+            layers = (layers,)
+        self.layers = layers
+        self.enabled = True
+        self.destroyed = False
+
+    def set_layers(self, layers: Layer):
+        if isinstance(layers, int):
+            layers = (layers,)
+        self.layers = layers
+
+    def destroy(self):
+        """Destroy this element; override this for specific implementations."""
+        self.destroyed = True
+
+    def pos_inside(self, logical_pos: Vec2) -> bool:
+        """Returns whether logical_pos is inside the diplayed shape of this element."""
+        return False
+
+    @abstractmethod
+    def on_paint(self, gc: wx.GraphicsContext):
+        """Paint the shape onto the given GraphicsContext.
+
+        This draws onto the scrolled canvas, i.e. the position of the drawn item will respond to
+        scrolling, so you don't need to account for that.
+        """
+        pass
+
+    def on_mouse_enter(self, logical_pos: Vec2) -> bool:
+        """Handler for when the mouse has entered the shape."""
+        return False
+
+    def on_mouse_leave(self, logical_pos: Vec2) -> bool:
+        """Handler for when the mouse has exited the shape"""
+        return False
+
+    def on_mouse_move(self, logical_pos: Vec2) -> bool:
+        """Handler for when the mouse moves inside the shape, with the left mouse button up."""
+        return False
+
+    def on_mouse_drag(self, logical_pos: Vec2, rel_pos: Vec2) -> bool:
+        """Handler for when the mouse drags inside the shape, with the left mouse button down."""
+        return False
+
+    def on_left_down(self, logical_pos: Vec2) -> bool:
+        """Handler for when the mouse left button is pressed down inside the shape."""
+        return False
+
+    def on_left_up(self, logical_pos: Vec2) -> bool:
+        """Handler for when the mouse left button is springs up inside the shape."""
+        return False
+
+    def bounding_rect(self) -> Rect:
+        """Return the bounding rectangle of the element."""
+        return Rect(Vec2(), Vec2())
+
+
+class NodeElement(CanvasElement):
+    """CanvasElement for nodes."""
+    node: Node
+    canvas: Any
+
+    # HACK no type specified for canvas since otherwise there would be circular dependency
+    def __init__(self, node: Node, canvas, layers: Layer):
+        super().__init__(layers)
+        self.node = node
+        self.canvas = canvas
+        self.gfont = None  # In the future
+        self.font_scale = 1
+
+    def pos_inside(self, logical_pos: Vec2) -> bool:
+        return pt_in_rect(logical_pos, self.node.s_rect)
+
+    def on_paint(self, gc: wx.GraphicsContext):
+        if self.gfont is None or self.font_scale != cstate.scale:
+            font = wx.Font(wx.FontInfo(10))
+            self.gfont = gc.CreateFont(font, wx.BLACK)
+        gc.SetFont(self.gfont)
+
+        boundaryFactor = 1
+        if not self.node.floatingNode:
+            boundaryFactor = 2  # Store this in a theme?
+
+        s_aligned_rect = self.node.s_rect.aligned()
+        # aligned_border_width = max(even_round(
+        #     self.node.border_width * boundaryFactor), 2)
+        width, height = s_aligned_rect.size
+        
+        assert self.node.composite_shape is not None
+        draw_composite_shape(
+            gc,
+            self.node.rect,
+            self.node)
+
+        if self.node.lockNode:
+            lock_color = self.node.border_color or Color(255, 0, 0)
+            pen = gc.CreatePen(wx.GraphicsPenInfo(
+                lock_color.to_wxcolour()).Width(2))
+            gc.SetPen(pen)
+            path = gc.CreatePath()
+            path.AddCircle(self.node.s_position.x, self.node.s_position.y, .1*height)
+            gc.StrokePath(path)
+
+    def on_left_down(self, _: Vec2):
+        return True
+
+    def bounding_rect(self) -> Rect:
+        return self.node.rect
+
+
+class BezierHandle(CanvasElement):
+    """Class that keeps track of a Bezier control handle tip.
+
+    Attributes:
+        HANDLE_RADIUS: radius of the control handle.
+        data: The associated HandleData>
+        on_moved: The function called when the handle is moved.
+        on_dropped: The function called when the handle is dropped (i.e. mouse up).
+        reaction: The associated Reaction.
+        twin: The twin BezierHandle; used only for the center handles.
+        node_idx: The index of the node associated with this handle. -1 if this is a source
+                  centroid handle, and -2 if this is a target centroid handle.
+    """
+    HANDLE_RADIUS = 5  # Radius of the control handle
+
+    data: HandleData
+    on_moved: Callable[[Vec2], None]
+    on_dropped: Callable[[Vec2], None]
+    reaction: Reaction
+    twin = Any
+    node_idx: int
+
+    def __init__(self, data: HandleData, layer: Layer, on_moved: Callable[[Vec2], None],
+                 on_dropped: Callable[[Vec2], None], reaction: Reaction, node_idx: int):
+        super().__init__(layer)
+        self.data = data
+        self.on_moved = on_moved
+        self.on_dropped = on_dropped
+        self.reaction = reaction
+        self.hovering = False
+        self.enabled = False
+        self.twin = None
+        self.node_idx = node_idx
+
+    def pos_inside(self, logical_pos: Vec2):
+        return pt_in_circle(logical_pos, BezierHandle.HANDLE_RADIUS, self.data.tip)
+
+    def on_paint(self, gc: wx.GraphicsContext):
+        """Paint the handle as given by its base and tip positions, highlighting it if hovering."""
+        assert self.data.base is not None
+        if self.reaction.bezierCurves:
+            c = get_theme('highlighted_handle_color') if self.hovering else get_theme(
+                'handle_color')
+            brush = wx.Brush(c)
+            pen = gc.CreatePen(wx.GraphicsPenInfo(c))
+
+            sbase = self.data.base
+            stip = self.data.tip
+
+            gc.SetPen(pen)
+
+            # Draw handle lines
+            gc.StrokeLine(*sbase, *stip)
+
+            # Draw handle circles
+            gc.SetBrush(brush)
+            gc.DrawEllipse(stip.x - BezierHandle.HANDLE_RADIUS,
+                           stip.y - BezierHandle.HANDLE_RADIUS,
+                           2 * BezierHandle.HANDLE_RADIUS, 2 * BezierHandle.HANDLE_RADIUS)
+
+    def on_mouse_enter(self, logical_pos: Vec2) -> bool:
+        self.hovering = True
+        if self.twin:
+            self.twin.hovering = True
+        return True
+
+    def on_mouse_leave(self, logical_pos: Vec2) -> bool:
+        self.hovering = False
+        if self.twin:
+            self.twin.hovering = False
+        return True
+
+    def on_left_down(self, logical_pos: Vec2) -> bool:
+        return True
+
+    def on_mouse_drag(self, logical_pos: Vec2, rel_pos: Vec2) -> bool:
+        self.data.tip += rel_pos
+        self.on_moved(self.data.tip)
+        neti = 0
+        post_event(DidMoveBezierHandleEvent(neti, self.reaction.index,
+                                            self.node_idx, by_user=True, direct=True))
+
+        return True
+
+    def on_left_up(self, logical_pos: Vec2):
+        self.on_dropped(self.data.tip)
+        return True
+
+
+class ReactionCenter(CanvasElement):
+    parent: ReactionElement
+    _moved: bool
+
+    def __init__(self, parent: ReactionElement, layers: Layer):
+        super().__init__(layers)
+        self.parent = parent
+        self._moved = False
+        self.hovering = False
+
+    def on_paint(self, gc: wx.GraphicsContext):
+        if not self.parent.selected:
+           return
+
+        # draw centroid
+        color = self.parent.reaction.fill_color
+        if self.parent.selected:
+            if self.hovering:
+                color = get_theme('highlighted_handle_color')
+            else:
+                color = get_theme('handle_color')
+        pen = wx.Pen(color)
+        brush = wx.Brush(color)
+        gc.SetPen(pen)
+        gc.SetBrush(brush)
+        radius = get_theme('reaction_radius')
+        center = self.parent.bezier.real_center - Vec2.repeat(radius)
+        gc.DrawEllipse(center.x, center.y, radius * 2, radius * 2)
+
+    def on_left_down(self, logical_pos: Vec2) -> bool:
+        # If not selected, then nothing is done to prevent accidental dragging
+        return True
+
+    def on_mouse_drag(self, logical_pos: Vec2, rel_pos: Vec2) -> bool:
+        offset = rel_pos
+        reaction = self.parent.reaction
+        reaction.center_pos = self.parent.bezier.real_center + offset
+        self.parent.bezier.center_moved(offset)
+        self._moved = True
+        net_index = 0
+        post_event(DidMoveReactionCenterEvent(net_index, reaction.index, offset, True))
+        return True
+
+    def on_left_up(self, logical_pos: Vec2) -> bool:
+        ctrl = self.parent.controller
+        neti = self.parent.canvas.net_index
+        reai = self.parent.reaction.index
+        ctrl.start_group()
+        ctrl.set_reaction_center(neti, reai, self.parent.reaction.center_pos)
+        ctrl.set_center_handle(neti, reai, self.parent.reaction.src_c_handle.tip)
+        post_event(DidCommitDragEvent())
+        ctrl.end_group()
+        self._moved = False
+        return True
+
+    def pos_inside(self, logical_pos: Vec2) -> bool:
+        # TODO works witih zoom?
+        radius = get_theme('reaction_radius')
+        return pt_in_circle(self.parent.bezier.real_center, radius, logical_pos)
+
+    def on_mouse_enter(self, logical_pos: Vec2) -> bool:
+        self.hovering = True
+        return True
+
+    def on_mouse_leave(self, logical_pos: Vec2) -> bool:
+        self.hovering = False
+        return True
+
+    def bounding_rect(self) -> Rect:
+        radius = get_theme('reaction_radius')
+        return Rect(self.parent.bezier.real_center - radius, Vec2.repeat(radius) * 2)
+
+
+# Uniquely identifies nodes in a reaction: (regular node index; whether the node is a reactant)
+RIndex = Tuple[int, bool]
+
+
+class ReactionElement(CanvasElement):
+    """CanvasElement for reactions.
+
+    Note that if new nodes are constructed, all ReactionBezier instances that use these nodes should
+    be re-constructed with the new nodes. On the other hand, if the nodes are merely modified, the
+    corresponding update methods should be called.
+    """
+    reaction: Reaction
+    center_el: ReactionCenter
+    index_to_bz: Dict[RIndex, SpeciesBezier]
+    bezier: ReactionBezier
+    bhandles: List[BezierHandle]
+    moved_handler_id: int
+    #: Set of indices of the nodes that have been moved, but not committed.
+    _dirty_node_indices: Set[int]
+    #: Works in tandem with _dirty_indices. True if all nodes of the reaction are being moved.
+    _moving_all: bool
+    _selected: bool
+    canvas: Any  # avoid circular dependency
+    controller: IController
+
+    # HACK no type for canvas since otherwise there is circular dependency
+    def __init__(self, reaction: Reaction, bezier: ReactionBezier, canvas, layers: Layer,
+                 handle_layer: Layer):
+        super().__init__(layers)
+        self.reaction = reaction
+        self.bezier = bezier
+        self.moved_handler_id = bind_handler(DidMoveNodesEvent, self.nodes_moved)
+        # i is 0 for source Beziers, but 1 for dest Beziers. "not" it to get the correct bool.
+        self.index_to_bz = {(bz.node_idx, not gi): bz
+                            for gi, bz in gchain(bezier.src_beziers,
+                                                 bezier.dest_beziers)}
+        self.canvas = canvas
+        self.controller = canvas.controller
+        self._hovered_handle = None
+        self._dirty_indices = set()
+        self._moving_all = False
+        self.bhandles = list()
+        self._selected = False
+
+        neti = canvas.net_index
+        reai = reaction.index
+        ctrl = canvas.controller
+        # create elements for species
+        for gi, sb in gchain(bezier.src_beziers, bezier.dest_beziers):
+            dropped_func = self.make_drop_handle_func(ctrl, neti, reai, sb.node_idx, not gi)
+            el = BezierHandle(sb.handle, handle_layer,
+                              bezier.make_handle_moved_func(sb), dropped_func, reaction, sb.node_idx)
+            self.bhandles.append(el)
+
+        def centroid_handle_dropped(p: Vec2):
+            ctrl.start_group()
+            ctrl.set_center_handle(neti, reai, reaction.src_c_handle.tip)
+            post_event(DidCommitDragEvent())
+            ctrl.end_group()
+
+        src_bh = BezierHandle(reaction.src_c_handle, handle_layer,
+                              lambda _: bezier.src_handle_moved(),
+                              centroid_handle_dropped, reaction, -1)
+        dest_bh = BezierHandle(reaction.dest_c_handle, handle_layer,
+                               lambda _: bezier.dest_handle_moved(),
+                               centroid_handle_dropped, reaction, -2)
+        src_bh.twin = dest_bh
+        dest_bh.twin = src_bh
+        self.bhandles.append(src_bh)
+        self.bhandles.append(dest_bh)
+        center_layers = layer_above(handle_layer, count=2)
+        self.center_el = ReactionCenter(self, center_layers)
+
+    def make_drop_handle_func(self, ctrl: IController, neti: int, reai: int, nodei: int,
+                              is_source: bool):
+        if is_source:
+            def ret(p):
+                ctrl.set_src_node_handle(neti, reai, nodei, p)
+                post_event(DidCommitDragEvent())
+        else:
+            def ret(p):
+                ctrl.set_dest_node_handle(neti, reai, nodei, p)
+                post_event(DidCommitDragEvent())
+        return ret
+
+    @property
+    def selected(self) -> bool:
+        return self._selected
+
+    @selected.setter
+    def selected(self, val: bool):
+        # Enable/disable Handles based on whether the curve is selected
+        self._selected = val
+        for bz in self.bhandles:
+            bz.enabled = val
+
+    def nodes_moved(self, evt: CanvasEvent):
+        """Handler for after a node has moved."""
+        # If already moving (i.e. self._dirty_indices is not empty), then skip forward
+        c_evt = cast(DidMoveNodesEvent, evt)
+        node_indices = c_evt.node_indices
+        offset = c_evt.offset
+        rects = [self.canvas.node_idx_map[idx].rect for idx in chain(
+            self.reaction.sources, self.reaction.targets)]
+        self.bezier.nodes_moved(rects)
+        if len(self._dirty_indices) == 0:
+            self._dirty_indices = {idx for idx in node_indices}
+            my_indices = {idx for idx in chain(
+                self.reaction.sources, self.reaction.targets)}
+            self._moving_all = my_indices <= self._dirty_indices
+
+        neti = 0
+        for i, idx in enumerate(node_indices):
+            for in_src in [True, False]:
+                if (idx, in_src) in self.index_to_bz:
+                    bz = self.index_to_bz[(idx, in_src)]
+                    off = offset if isinstance(offset, Vec2) else offset[i]
+                    bz.handle.tip += off
+                    post_event(DidMoveBezierHandleEvent(neti, self.reaction.index, bz.node_idx,
+                                                        by_user=True, direct=False))
+                    bz.update_curve(self.bezier.real_center)
+
+        if self._moving_all and isinstance(offset, Vec2):
+            # Only move src_handle_tip if moving all nodes and they are moved by the same amount.
+            self.reaction.src_c_handle.tip += offset
+            self.bezier.src_handle_moved()
+            post_event(DidMoveBezierHandleEvent(neti, self.reaction.index, -1, by_user=True,
+                                                direct=False))
+
+    def commit_node_pos(self):
+        """Handler for after the controller is told to move a node."""
+        ctrl = self.canvas.controller
+        neti = self.canvas.net_index
+        reai = self.reaction.index
+        for bz in self.bezier.src_beziers:
+            if bz.node_idx in self._dirty_indices:
+                ctrl.set_src_node_handle(neti, reai, bz.node_idx, bz.handle.tip)
+
+        for bz in self.bezier.dest_beziers:
+            if bz.node_idx in self._dirty_indices:
+                ctrl.set_dest_node_handle(neti, reai, bz.node_idx, bz.handle.tip)
+
+        if self._moving_all:
+            ctrl.set_center_handle(neti, reai, self.reaction.src_c_handle.tip)
+        self._dirty_indices = set()
+
+    def destroy(self):
+        unbind_handler(self.moved_handler_id)
+        super().destroy()
+
+    def pos_inside(self, logical_pos: Vec2) -> bool:
+        return self.bezier.is_mouse_on(logical_pos)
+
+    def on_mouse_enter(self, logical_pos: Vec2):
+        self.on_mouse_move(logical_pos)
+
+    def on_left_down(self, logical_pos: Vec2) -> bool:
+        return True  # Return True so that this can be selected
+
+    def on_paint(self, gc: wx.GraphicsContext):
+        self.bezier.do_paint(gc, self.reaction.fill_color, self.selected)
+
+        MOD_NODE_PAD = 10
+        RXN_PAD = 15
+        MODIFIER_RADIUS = 3
+        TEE_LENGTH = 5
+
+        line_width = get_theme('modifier_line_width')
+        pen = gc.CreatePen(wx.GraphicsPenInfo(get_theme('modifier_line_color')).Width(line_width))
+        brush = gc.CreateBrush(wx.Brush(get_theme('modifier_line_color')))
+        gc.SetPen(pen)
+        gc.SetBrush(brush)
+        # Draw modifier lines
+        for modifier in self.reaction.modifiers:
+            mod_node = self.canvas.node_idx_map[modifier]
+            rect = mod_node.rect
+            clipping_rect = padded_rect(rect, MOD_NODE_PAD)
+
+            node_center = rect.center_point
+            rxn_center = self.bezier.real_center
+
+            # If too close, don't draw. Pad rectangle and circle with 1 to avoid floating point
+            # shenanigans
+            if pt_in_rect(rxn_center, padded_rect(clipping_rect, 1)):
+                continue
+            elif pt_in_circle(node_center, RXN_PAD + 1, rxn_center):
+                continue
+
+            # create segment
+            segment = (node_center, rxn_center)
+            diff = node_center - rxn_center
+            rxn_intersection = (rxn_center + diff.normalized(RXN_PAD))
+            node_intersection = segment_rect_intersection(segment, clipping_rect)
+
+            # gc.StrokeLine(*node_intersection, *rxn_intersection)
+            path = gc.CreatePath()
+            path.MoveToPoint(*node_intersection)
+            path.AddLineToPoint(*rxn_intersection)
+            if self.reaction.modifier_tip_style == ModifierTipStyle.CIRCLE:
+                path.AddCircle(*rxn_intersection, MODIFIER_RADIUS)
+            elif self.reaction.modifier_tip_style == ModifierTipStyle.TEE:
+                # draw T-shaped tip
+                ortho = rotate_unit(diff, pi / 2)
+                pt1 = rxn_intersection + ortho * TEE_LENGTH
+                pt2 = rxn_intersection - ortho * TEE_LENGTH
+                path.MoveToPoint(*pt1)
+                path.AddLineToPoint(*pt2)
+            gc.StrokePath(path)
+            gc.FillPath(path)
+            # path.MoveToPoint(0.0, 50.0)
+
+    def bounding_rect(self) -> Rect:
+        return self.bezier.get_bounding_rect()
+
+
+class CompartmentElt(CanvasElement):
+    def __init__(self, compartment: Compartment, major_layer: int, minor_layer: int):
+        super().__init__((major_layer, minor_layer))
+        self.compartment = compartment
+
+    def pos_inside(self, logical_pos: Vec2) -> bool:
+        return pt_in_rect(logical_pos, self.compartment.rect)
+
+    def on_left_down(self, logical_pos: Vec2) -> bool:
+        return True
+
+    def on_paint(self, gc: wx.GraphicsContext, highlight=False):
+        rect = Rect(self.compartment.position,
+                    self.compartment.size)
+        border = self.compartment.border
+        fill = self.compartment.fill
+        if highlight:
+            # need to reset alpha
+            border = change_opacity(border.ChangeLightness(130), border.Alpha())
+            fill = change_opacity(fill.ChangeLightness(130), fill.Alpha())
+        draw_rect(gc, rect, border=border,
+                  border_width=self.compartment.border_width, fill=fill, corner_radius=get_theme('comp_corner_radius'))
+
+    def bounding_rect(self) -> Rect:
+        return self.compartment.rect
+
+
+class SelectBox(CanvasElement):
+    """Class that represents a select box, i.e. the bounding box draw around the selected nodes.
+
+    Supports moving and resizing operations.
+
+    Attributes:
+        CURSOR_TYPES: List of cursor types starting with that for the top-left handle and going
+                      clockwise.
+        nodes: List of selected nodes, as contained in this select box.
+        related_elts: List of NodeElements related to each node instance; matches the node list
+                      1-1.
+        bounding_rect: The exact bounding rectangle (without padding).
+        mode: Current input mode of the SelectBox.
+
+    Note:
+        The behavior of the SelectBox depends on the nodes and compartments selected, but not the
+        reactions. The cases of behaviors are documented here:
+
+        1) Only compartments are selected. Nodes within these compartments are dragged along with
+           them, but they are not resized.
+        3) Only nodes are selected, and they are all in the same compartment. In this case, the
+           nodes may be moved normally. They also may be moved outside of their compartment to be
+           assigned to another compartment (this is the only case where this is possible). However
+           note that the nodes may not be resized to be larger than the containing compartment.
+        3) Otherwise, there are two cases depending on if the selected nodes are in the union of
+           the selected compartments.
+            a) If the selected nodes are entirely contained in the list of selected compartments,
+               then everything is moved and resized together, as usual.
+            b) Otherwise (i.e. some node is not in any selected compartment), then dragging and
+               resizing are disabled.
+        Note that in case 2), if all selected nodes are in the base compartment (i.e. no
+        compartment), then the base compartment is assumed to be selected, and resizing and moving
+        work as usual.
+    """
+    CURSOR_TYPES = [wx.CURSOR_SIZENWSE, wx.CURSOR_SIZENS, wx.CURSOR_SIZENESW, wx.CURSOR_SIZEWE,
+                    wx.CURSOR_SIZENWSE, wx.CURSOR_SIZENS, wx.CURSOR_SIZENESW, wx.CURSOR_SIZEWE]
+    HANDLE_MULT = [Vec2(), Vec2(1/2, 0), Vec2(1, 0), Vec2(1, 1/2),
+                   Vec2(1, 1), Vec2(1/2, 1), Vec2(0, 1), Vec2(0, 1/2)]
+
+    nodes: List[Node]
+    node_indices: List[int]
+    compartments: List[Compartment]
+    comp_indices: List[int]
+    # List of nodes that are not selected, but are within selected compartments. Used only
+    # for SMode.CONTAINED
+    peripheral_nodes: List[Node]
+    related_elts: List[CanvasElement]
+    bounding_rect: Rect
+    _padding: float  #: padding for the bounding rectangle around the selected nodes
+    _drag_rel: Vec2  #: relative position of the mouse to the bounding rect when dragging started
+    #: whether the node was drag-moved between left_down and left_up.
+    _did_move: bool
+    _orig_rpos: List[Vec2]  #: relative positions of the comps and nodes to the select box
+    _orig_rsize: List[Vec2]  #: sizes of the comps and nodes to the select box
+    #: relative positions of the compartments and nodes to cursor; updated when dragging starts
+    _rel_positions: List[Vec2]
+    _resize_handle: int  #: the node resize handle.
+    node_min_ratio: Optional[Vec2]
+    comp_min_ratio: Optional[Vec2]
+    #: the minimum resize ratio for each axis, to avoid making the nodes too small
+    _min_resize_ratio: Vec2
+    #: the bounding rect when dragging/resizing started
+    _orig_rect: Optional[Rect]
+    _bounds: Rect  #: the bounds that the bounding rect may not exceed
+    special_mode: SelectBox.SMode
+
+    class Mode(enum.Enum):
+        IDLE = 0
+        MOVING = 1
+        RESIZING = 2
+
+    class SMode(enum.Enum):
+        """For what this does, see "Notes" section of the class documentation."""
+
+        COMP_ONLY = 0
+        """Only compartments are selected."""
+        NODES_IN_ONE = 1
+        """Only nodes are selected, and they are in a single compartment."""
+        CONTAINED = 2
+        """Nodes are entirely contained in the selected compartments, or they are all in the base
+        compartment.
+        """
+        NOT_CONTAINED = 3
+        """Nodes are not entirely contained in the selected compartments."""
+
+    def __init__(self, canvas, nodes: List[Node], compartments: List[Compartment], bounds: Rect,
+                 controller: IController, net_index: int, layer: int):
+        super().__init__(layer)
+        self.canvas = canvas
+        self.peripheral_nodes = list()
+        self.update(nodes, compartments)
+        self.controller = controller
+        self.net_index = net_index
+        self._mode = SelectBox.Mode.IDLE
+
+        self._drag_rel = Vec2()
+        self._did_move = False
+        self._orig_rpos = list()
+        self._orig_rsizes = list()
+        self._rel_positions = list()
+        self._orig_rect = None
+        self._resize_handle = -1
+        self._min_resize_ratio = Vec2()
+        self._hovered_part = -2
+
+        self._bounds = bounds
+
+    @property
+    def mode(self):
+        return self._mode
+
+    def update(self, nodes: List[Node], compartments: List[Compartment]):
+        self.nodes = nodes
+        self.compartments = compartments
+        self.node_indices = [n.index for n in self.nodes]
+        self.comp_indices = [c.index for c in self.compartments]
+
+        if len(nodes) + len(compartments) > 0:
+            if len(nodes) == 1 and len(compartments) == 0:
+                # If only one node is selected, reduce padding
+                self._padding = get_theme('select_outline_padding')
+            else:
+                self._padding = get_theme('select_box_padding')
+            # Align bounding box if only one node is selected, see NodeElement::on_paint for
+            # explanations. Note that self._padding should be an integer
+            self._padding = int_round(self._padding)
+            self.bounding_rect = get_bounding_rect(
+                [n.rect for n in nodes] + [c.rect for c in compartments])
+
+        selected_comps = set(c.index for c in compartments) | {-1}
+        # Determine SMode
+        if len(nodes) == 0:
+            self.special_mode = SelectBox.SMode.COMP_ONLY
+        else:
+            assoc_comps = {n.comp_idx for n in nodes}
+            if len(compartments) == 0:
+                if len(assoc_comps) == 1:
+                    # Nodes are in one compartment
+                    self.special_mode = SelectBox.SMode.NODES_IN_ONE
+                else:
+                    # Cannot possibly contain
+                    self.special_mode = SelectBox.SMode.NOT_CONTAINED
+            else:
+                if selected_comps >= assoc_comps:
+                    self.special_mode = SelectBox.SMode.CONTAINED
+                else:
+                    self.special_mode = SelectBox.SMode.NOT_CONTAINED
+
+        # Compute peripheral nodes
+        if self.special_mode == SelectBox.SMode.NOT_CONTAINED:
+            self.peripheral_nodes = list()
+        else:
+            peri_indices = set()
+            for comp in compartments:
+                if comp.index in selected_comps:
+                    peri_indices |= set(comp.nodes)
+
+            peri_indices -= set(n.index for n in nodes)
+            self.peripheral_nodes = [self.canvas.node_idx_map[i] for i in peri_indices]
+
+    def outline_rect(self) -> Rect:
+        """Helper that returns the scaled, padded bounding rectangle."""
+        return padded_rect((self.bounding_rect).aligned(), self._padding)
+
+    def _resize_handle_rects(self):
+        """Helper that computes the scaled positions and sizes of the resize handles.
+
+        Returns:
+            A list of (pos, size) tuples representing the resize handle
+            rectangles. They are ordered such that the top-left handle is the first element, and
+            all other handles follow in clockwise fashion.
+        """
+        outline_rect = self.outline_rect()
+        pos, size = outline_rect.as_tuple()
+        centers = [pos, pos + Vec2(size.x / 2, 0),
+                   pos + Vec2(size.x, 0), pos + Vec2(size.x, size.y / 2),
+                   pos + size, pos + Vec2(size.x / 2, size.y),
+                   pos + Vec2(0, size.y), pos + Vec2(0, size.y / 2)]
+        centers = [pos + size.elem_mul(m) for m in SelectBox.HANDLE_MULT]
+        side = get_theme('select_handle_length')
+        return [Rect(c - Vec2.repeat(side/2), Vec2.repeat(side)) for c in centers]
+
+    def _resize_handle_pos(self, n: int):
+        pos, size = self.outline_rect().as_tuple()
+        assert n >= 0 and n < 8
+        return pos + size.elem_mul(SelectBox.HANDLE_MULT[n])
+
+    def _pos_inside_part(self, logical_pos: Vec2) -> int:
+        """Helper for determining if logical_pos is within which, if any, part of this widget.
+
+        Returns:
+            The handle index (0-3) if pos is within a handle, -1 if pos is not within a handle
+            but within the bounding rectangle, or -2 if pos is outside.
+        """
+        if len(self.nodes) + len(self.compartments) == 0:
+            return -2
+
+        rects = self._resize_handle_rects()
+        for i, rect in enumerate(rects):
+            if pt_in_rect(logical_pos, rect):
+                return i
+
+        rects = [n.rect for n in self.nodes] + \
+            [c.rect for c in self.compartments]
+        if any(pt_in_rect(logical_pos, r) for r in rects):
+            return -1
+        else:
+            return -2
+
+    def pos_inside(self, logical_pos: Vec2):
+        return self._pos_inside_part(logical_pos) != -2
+
+    def on_mouse_enter(self, logical_pos: Vec2):
+        self.on_mouse_move(logical_pos)
+
+    def on_mouse_move(self, logical_pos: Vec2):
+        self._hovered_part = self._pos_inside_part(logical_pos)
+        if self._hovered_part >= 0:
+            cursor = SelectBox.CURSOR_TYPES[self._hovered_part]
+            self.canvas.SetCursor(wx.Cursor(cursor))
+        elif self._hovered_part == -1:
+            self.canvas.SetCursor(wx.Cursor(wx.CURSOR_SIZING))
+        return True
+
+    def on_mouse_leave(self, logical_pos: Vec2):
+        self._hovered_part = -2
+        # HACK re-set input_mode with the same value to make canvas update the cursor
+        # See issue #9 for details
+        cstate.input_mode = cstate.input_mode
+        return True
+
+    def on_paint(self, gc: wx.GraphicsContext):
+        if len(self.nodes) + len(self.compartments) > 0:
+            outline_width = max(even_round(get_theme('select_outline_width')), 2)
+            pos, size = self.outline_rect().as_tuple()
+
+            # draw main outline
+            draw_rect(gc, Rect(pos, size), border=get_theme('handle_color'),
+                      border_width=outline_width, corner_radius=0)
+
+            for handle_rect in self._resize_handle_rects():
+                # convert to device position for drawing
+                draw_rect(gc, handle_rect, fill=get_theme('handle_color'))
+
+    def map_rel_pos(self, positions: Iterable[Vec2]) -> List[Vec2]:
+        temp = [p - self._orig_rect.position - Vec2.repeat(self._padding)
+                for p in positions]
+        return temp
+
+    def on_left_down(self, logical_pos: Vec2):
+        if len(self.nodes) + len(self.compartments) == 0:
+            return False
+
+        # if multi-selecting and clicked on a node/reaction, then the user must mean to de-select
+        # that element. In this exceptional case we return False so that canvas can continue the
+        # pos_inside loop and find the node/reaction in question later.
+        if cstate.multi_select:
+            for elt in self.related_elts:
+                if elt.pos_inside(logical_pos):
+                    return False
+        elif len(self.compartments) != 0:
+            # make sure that user can select items inside compartment, even if the compartment is
+            # itself selected.
+            for elt in self.related_elts:
+                if elt.pos_inside(logical_pos):
+                    if isinstance(elt, ReactionElement):
+                        return False
+                    elif isinstance(elt, NodeElement) and elt.node.comp_idx != -1:
+                        return False
+                    else:
+                        break
+
+        handle = self._hovered_part
+        assert self._mode == SelectBox.Mode.IDLE
+        if handle >= 0:
+            self._mode = SelectBox.Mode.RESIZING
+            self._resize_handle = handle
+            # calculate minimum resize ratio, enforcing min size constraints on nodes and comps
+            self._update_min_resize_ratio()
+
+            #self._orig_rect = self.outline_rect()
+            # Take unaligned bounding rect as orig_rect for better accuracy
+            self._orig_rect = padded_rect(
+                (self.bounding_rect), self._padding)
+            # relative starting positions to the select box
+            orig_node_pos = self.map_rel_pos((n.position for n in self.nodes))
+            orig_comp_pos = self.map_rel_pos((c.position for c in self.compartments))
+            orig_node_sizes = [n.size for n in self.nodes]
+            orig_comp_sizes = [c.size for c in self.compartments]
+            self._orig_rpos = orig_comp_pos + orig_node_pos
+            self._orig_rsizes = orig_comp_sizes + orig_node_sizes
+            self._resize_handle_offset = self._resize_handle_pos(handle) - logical_pos
+            return True
+        elif handle == -1:
+            self._mode = SelectBox.Mode.MOVING
+            # relative starting positions to the mouse positions
+            rel_node_pos = [n.position -
+                            logical_pos for n in self.nodes if not n.lockNode]
+            rel_comp_pos = [c.position - logical_pos for c in self.compartments]
+            self._rel_positions = rel_comp_pos + rel_node_pos
+            self._drag_rel = self.bounding_rect.position - logical_pos
+            return True
+
+        return False
+
+    def compute_min_ratio(self) -> Tuple[Optional[Vec2], Optional[Vec2]]:
+        """Compute minimum size ratio resizing nodes and compartments.
+
+        Returns:
+            A tuple containing (node mininum resize ratio, comp minimum resize ratio). Each ratio
+            may be None, in the case that no elements of that type is selected.
+        """
+        node_min_ratio = None
+        comp_min_ratio = None
+        if len(self.nodes) != 0:
+            min_width = min(n.size.x for n in self.nodes)
+            min_height = min(n.size.y for n in self.nodes)
+            node_min_ratio = Vec2(get_setting('min_node_width') / min_width,
+                                  get_setting('min_node_height') / min_height)
+
+        if len(self.compartments) != 0:
+            min_comp_width = min(c.size.x for c in self.compartments)
+            min_comp_height = min(c.size.y for c in self.compartments)
+            comp_min_ratio = Vec2(get_setting('min_comp_width') / min_comp_width,
+                                  get_setting('min_comp_height') / min_comp_height)
+            for node in self.peripheral_nodes:
+                comp = self.canvas.comp_idx_map[node.comp_idx]
+                ratio = node.size.elem_div(comp.size)
+                comp_min_ratio = comp_min_ratio.reduce2(max, ratio)
+
+        return node_min_ratio, comp_min_ratio
+
+    def _update_min_resize_ratio(self):
+        node_min_ratio, comp_min_ratio = self.compute_min_ratio()
+
+        if node_min_ratio is not None and comp_min_ratio is not None:
+            self._min_resize_ratio = node_min_ratio.reduce2(max, comp_min_ratio)
+        elif node_min_ratio is not None:
+            self._min_resize_ratio = node_min_ratio
+        elif comp_min_ratio is not None:
+            self._min_resize_ratio = comp_min_ratio
+        else:
+            assert False, 'Cannot possibly click on handle when nothing is selected.'
+
+    def on_left_up(self, logical_pos: Vec2):
+        assert len(self.nodes) + len(self.compartments) != 0
+        if self._mode == SelectBox.Mode.MOVING:
+            if self._did_move:
+                self._did_move = False
+
+                self._commit_move()
+        elif self._mode == SelectBox.Mode.RESIZING:
+            assert not self._did_move
+            self.controller.start_group()
+            for node in self.peripheral_nodes:
+                self.controller.move_node(self.net_index, node.index, node.position)
+            for node in self.nodes:
+                self.controller.move_node(self.net_index, node.index, node.position)
+                self.controller.set_node_size(self.net_index, node.index, node.size)
+            for comp in self.compartments:
+                self.controller.move_compartment(self.net_index, comp.index, comp.position)
+                self.controller.set_compartment_size(self.net_index, comp.index, comp.size)
+                post_event(DidCommitDragEvent())
+            self.controller.end_group()
+
+            # Need to do this in case _special_mode == NOT_CONTAINED, so that the mouse has now
+            # left the handle. on_mouse_leave is not triggered because it's considered to be dragging.
+            self._hovered_part = self._pos_inside_part(logical_pos)
+        self._mode = SelectBox.Mode.IDLE
+
+    def on_mouse_drag(self, logical_pos: Vec2, rel_pos: Vec2) -> bool:
+        assert self._mode != SelectBox.Mode.IDLE
+        rect_data = cast(List[RectData], self.compartments) + cast(List[RectData], self.nodes)
+        if self.special_mode == SelectBox.SMode.NOT_CONTAINED:
+            # Return True since we still want this to appear to be dragging, just not working.
+            return True
+        if self._mode == SelectBox.Mode.RESIZING:
+            rect_data = cast(List[RectData], self.compartments) + cast(List[RectData], self.nodes)
+            # TODO move the orig_rpos, etc. code to update()
+            bounds = self._bounds
+            if self.special_mode == SelectBox.SMode.NODES_IN_ONE:
+                # constrain resizing to within this compartment
+                if self.nodes[0].comp_idx != -1:
+                    containing_comp = self.canvas.GetCompartment(self.nodes[0].comp_idx)
+                    assert containing_comp is not None
+                    bounds = containing_comp.rect
+
+            self._resize(logical_pos, rect_data, self._orig_rpos, self._orig_rsizes, bounds)
+        else:
+            nodes = [n for n in self.nodes if not n.lockNode]
+            rect_data = cast(List[RectData], self.compartments) + cast(List[RectData], nodes)
+            if len(rect_data) == 0:
+                return True
+            self._move(logical_pos, rect_data, self._rel_positions)
+        return True
+
+    def _resize(self, pos: Vec2, rect_data: List[RectData], orig_pos: List[Vec2],
+                orig_sizes: List[Vec2], bounds: Rect):
+        """Helper that performs resize on the bounding box, given the logical mouse position."""
+        # STEP 1, get new rect vertices
+        # see class comment for resize handle format. For side-handles, get the vertex in the
+        # counter-clockwise direction
+        dragged_idx = self._resize_handle // 2
+        # get the vertex opposite dragged idx as fixed_idx
+        fixed_idx = int((dragged_idx + 2) % 4)
+        orig_dragged_point = self._orig_rect.nth_vertex(dragged_idx)
+        cur_dragged_point = self.outline_rect().nth_vertex(dragged_idx)
+        fixed_point = self._orig_rect.nth_vertex(fixed_idx)
+
+        target_point = pos + self._resize_handle_offset
+
+        # if a side-handle, then only resize one axis
+        if self._resize_handle % 2 == 1:
+            if self._resize_handle % 4 == 1:
+                # vertical resize; keep x the same
+                target_point = target_point.swapped(0, orig_dragged_point.x)
+            else:
+                assert self._resize_handle % 4 == 3
+                target_point = target_point.swapped(1, orig_dragged_point.y)
+
+        # clamp target point
+        target_point = clamp_point(target_point, bounds)
+
+        # STEP 2, get and validate rect ratio
+
+        # raw difference between (current/target) dragged vertex and fixed vertex. Raw as in this
+        # is the visual difference shown on the bounding rect.
+        orig_diff = orig_dragged_point - fixed_point
+        target_diff = target_point - fixed_point
+
+        signs = orig_diff.elem_mul(target_diff)
+
+        # bounding_rect flipped?
+        if signs.x < 0:
+            target_point = target_point.swapped(0, cur_dragged_point.x)
+
+        if signs.y < 0:
+            target_point = target_point.swapped(1, cur_dragged_point.y)
+
+        # take absolute value and subtract padding to get actual difference (i.e. sizing)
+        pad_off = Vec2.repeat(self._padding)
+        orig_bb_size = (orig_dragged_point -
+                        fixed_point).elem_abs() - pad_off * 2
+        target_size = (target_point - fixed_point).elem_abs() - pad_off * 2
+
+        size_ratio = target_size.elem_div(orig_bb_size)
+
+        # size too small?
+        if size_ratio.x < self._min_resize_ratio.x:
+            size_ratio = size_ratio.swapped(0, self._min_resize_ratio.x)
+
+        if size_ratio.y < self._min_resize_ratio.y:
+            size_ratio = size_ratio.swapped(1, self._min_resize_ratio.y)
+
+        # re-calculate target_size in case size_ratio changed
+        target_size = orig_bb_size.elem_mul(size_ratio)
+
+        # STEP 3 calculate new bounding_rect position and size
+        br_pos = Vec2(min(fixed_point.x, target_point.x), min(fixed_point.y, target_point.y))
+
+        # STEP 4 calculate and apply new node positions and sizes
+        # calculate and keep incremental ratio for the event arguments
+        inc_ratio = orig_bb_size.elem_mul(size_ratio).elem_div(rect_data[0].size)
+        offsets = list()
+        index = 0
+        for index, (rdata, opos, osize) in enumerate(zip(rect_data, orig_pos, orig_sizes)):
+            #assert opos.x >= -1e-6 and opos.y >= -1e-6
+            pos = (br_pos + opos.elem_mul(size_ratio) + pad_off)
+            # HACK rect_data is compartments + nodes. So we only append to offsets we've reached
+            # the nodes sectoin
+            if index >= len(self.compartments):
+                offsets.append(pos - rdata.position)
+            rdata.position = pos
+            rdata.size = osize.elem_mul(size_ratio)
+
+        # STEP 5 apply new bounding_rect position and size
+        self.bounding_rect.position = (br_pos + pad_off)
+        self.bounding_rect.size = target_size
+
+        # STEP 6 post main events
+        if len(self.nodes) != 0:
+            post_event(DidResizeNodesEvent(node_indices=self.node_indices, ratio=inc_ratio,
+                                           dragged=True))
+            post_event(DidMoveNodesEvent(node_indices=self.node_indices,
+                                         offset=offsets[len(self.compartments):], dragged=True))
+        if len(self.compartments) != 0:
+            post_event(DidResizeCompartmentsEvent(
+                compartment_indices=self.comp_indices, ratio=inc_ratio, dragged=True))
+            post_event(DidMoveCompartmentsEvent(
+                compartment_indices=self.comp_indices,
+                offset=offsets[:len(self.compartments)], dragged=True))
+
+        # STEP 7 adjust peripheral node positions so that they are inside the compartment
+        adjusted_nodes = list()
+        offsets = list()
+        for node in self.peripheral_nodes:
+            assert node.comp_idx != -1
+            comp = self.canvas.comp_idx_map[node.comp_idx]
+            pos = clamp_rect_pos(node.rect, comp.rect)
+            if node.position != pos:
+                adjusted_nodes.append(node)
+                offsets.append(pos - node.position)
+            node.position = pos
+        if len(adjusted_nodes) != 0:
+            post_event(DidMoveNodesEvent(adjusted_nodes, offsets, dragged=True))
+
+    def _move(self, pos: Vec2, rect_data: List[RectData], rel_positions: List[Vec2]):
+        """Helper that performs resize on the bounding box, given the logical mouse position."""
+        assert len(rect_data) == len(rel_positions)
+        assert len(rect_data) != 0
+        # campute tentative new positions. May need to clamp it.
+        self._did_move = True
+        new_positions = [pos + rp for rp in rel_positions]
+        min_x = min(p.x for p in new_positions)
+        min_y = min(p.y for p in new_positions)
+        max_x = max(p.x + r.size.x for p,
+                    r in zip(new_positions, rect_data))
+        max_y = max(p.y + r.size.y for p,
+                    r in zip(new_positions, rect_data))
+        offset = Vec2(0, 0)
+
+        s_bounds = self._bounds
+        lim_topleft = s_bounds.position
+        lim_botright = s_bounds.position + s_bounds.size
+
+        if min_x < lim_topleft.x:
+            assert max_x <= lim_botright.x
+            offset += Vec2(lim_topleft.x - min_x, 0)
+        elif max_x > lim_botright.x:
+            offset += Vec2(lim_botright.x - max_x, 0)
+
+        if min_y < lim_topleft.y:
+            assert max_y <= lim_botright.y
+            offset += Vec2(0, lim_topleft.y - min_y)
+        elif max_y > lim_botright.y:
+            offset += Vec2(0, lim_botright.y - max_y)
+
+        self.bounding_rect.position = (pos + offset + self._drag_rel)
+        # The actual amount moved by the rects
+        pos_offset = (new_positions[0] + offset) - rect_data[0].position
+        for rdata, np in zip(rect_data, new_positions):
+            rdata.position = (np + offset)
+
+        # Note that don't need to test if out of bounds by peripheral nodes, since all
+        # peripheral nodes must be inside selected compartments.
+        for node in self.peripheral_nodes:
+            node.position += pos_offset
+
+        all_nodes = self.nodes + self.peripheral_nodes
+        if len(all_nodes) != 0:
+            post_event(DidMoveNodesEvent([n.index for n in all_nodes], pos_offset, dragged=True))
+        if len(self.compartments) != 0:
+            post_event(DidMoveCompartmentsEvent(compartment_indices=[c.index for c in self.compartments],
+                                                offset=pos_offset, dragged=True))
+
+    def move_offset(self, offset: Vec2):
+        nodes = [n for n in self.nodes if not n.lockNode]
+        rect_data = cast(List[RectData], self.compartments) + cast(List[RectData], nodes)
+        pos = self.bounding_rect.position
+        rel_node_pos = [n.position - pos for n in self.nodes if not n.lockNode]
+        rel_comp_pos = [c.position - pos for c in self.compartments]
+        rel_positions = rel_comp_pos + rel_node_pos
+
+        if len(rect_data) == 0:
+            return
+
+        self._move(pos + offset, rect_data, rel_positions)
+        self._commit_move()
+
+    def _commit_move(self):
+        self.controller.start_group()
+        for node in chain(self.nodes, self.peripheral_nodes):
+            self.controller.move_node(self.net_index, node.index, node.position)
+
+        for comp in self.compartments:
+            self.controller.move_compartment(
+                self.net_index, comp.index, comp.position)
+
+        if self.special_mode == SelectBox.SMode.NODES_IN_ONE:
+            compi = self.canvas.InWhichCompartment(self.nodes)
+            old_compi = self.nodes[0].comp_idx
+            if compi != old_compi:
+                for node in self.nodes:
+                    self.controller.set_compartment_of_node(
+                        self.net_index, node.index, compi)
+                post_event(DidChangeCompartmentOfNodesEvent(
+                    node_indices=[n.index for n in self.nodes],
+                    old_compi=old_compi,
+                    new_compi=compi
+                ))
+
+        post_event(DidCommitDragEvent())
+        self.controller.end_group()
+
+
+class Property:
+    field_name: str
+
+
+class ColorProperty(Property):
+    pass
+
+
+def draw_circle_to_gc(gc: wx.GraphicsContext, circle: TCirclePrim):
+    pen = gc.CreatePen(wx.GraphicsPenInfo(circle.border_color.to_wxcolour(), circle.border_width))
+    brush = gc.CreateBrush(wx.Brush(circle.fill_color.to_wxcolour()))
+    gc.SetPen(pen)
+    gc.SetBrush(brush)
+    path = gc.CreatePath()
+    path.AddCircle(0.0, 0.0, 0.5)
+    gc.DrawPath(path)
+
+
+def draw_rect_to_gc(gc: wx.GraphicsContext, rect: TRectanglePrim):
+    pen = gc.CreatePen(wx.GraphicsPenInfo(rect.border_color.to_wxcolour(), rect.border_width))
+    brush = gc.CreateBrush(wx.Brush(rect.fill_color.to_wxcolour()))
+    gc.SetPen(pen)
+    gc.SetBrush(brush)
+    gc.DrawRoundedRectangle(-0.5, -0.5, 1, 1, rect.corner_radius)
+
+
+draw_fn_map = {
+    TCirclePrim: draw_circle_to_gc,
+    TRectanglePrim: draw_rect_to_gc
+}
+
+
+def apply_transform_to_gc(gc: wx.GraphicsContext, transform: TTransform):
+    gc.Translate(*transform.translation)
+    gc.Rotate(transform.rotation)
+    gc.Scale(*transform.scale)
+
+
+def draw_composite_shape(gc: wx.GraphicsContext, bounding_rect: Rect, node: Node):
+    shape = node.composite_shape
+    gc.PushState()
+    gc.Translate(*bounding_rect.position)
+    gc.Scale(*bounding_rect.size)
+    for primitive, transform in shape.items:
+        gc.PushState()
+        apply_transform_to_gc(gc, transform)
+        #if text: Draw_text
+        #if isinstance(primitive, TTextPrim):
+        draw_fn_map[primitive.__class__](gc, primitive)
+        
+        gc.PopState()
+    gc.PopState()
+
+    gc.PushState()
+    apply_transform_to_gc(gc, node.composite_shape.text_item[1])
+    draw_text_to_gc(gc, bounding_rect, node.id, node.composite_shape.text_item)
+    gc.PopState()
+
+def draw_text_to_gc(gc: wx.GraphicsContext, bounding_rect: Rect, text_string, text_item: Tuple[TTextPrim, TTransform]):
+    primitive, transform = text_item
+
+    # Maybe cache this?
+    fg_color = primitive.font_color.to_wxcolour()
+    font = wx.Font(wx.FontInfo(primitive.font_size).Family(primitive.font_family))
+    gfont = gc.CreateFont(font, fg_color)
+    gc.SetFont(gfont)
+    brush = gc.CreateBrush(wx.Brush(primitive.bg_color.to_wxcolour()))
+
+    width, height = bounding_rect.size
+    tw, th, _, _ = gc.GetFullTextExtent(
+           text_string)
+    # remaining x and y
+    rx = width - tw
+    ry = height - th
+    text_pos = bounding_rect.position + transform.translation
+
+    if primitive.alignment =="left align":
+        draw_pos = text_pos + Vec2(0, ry / 2)
+    elif primitive.alignment =="center":
+        draw_pos = text_pos + Vec2(rx, ry) / 2
+    elif primitive.alignment =="right align":
+        draw_pos = text_pos + Vec2(rx, ry / 2)
+    else:
+        assert False, "This should not happen"
+
+    gc.DrawText(text_string, draw_pos.x, draw_pos.y, brush)
+
+    
+    