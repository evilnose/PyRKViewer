--- conflicted
+++ resolved
@@ -815,13 +815,9 @@
 
             fill, fill_alpha = self._GetMultiColor(list(n.fill_color for n in nodes))
             border, border_alpha = self._GetMultiColor(list(n.border_color for n in nodes))
-<<<<<<< HEAD
+
             floatingNode = all(n.floatingNode for n in nodes)
             lockNode = all(n.lockNode for n in nodes)
-=======
-            floatingNode = True
-            lockNode = False
->>>>>>> 548646bf
 
         self.pos_ctrl.Enable(self.contiguous)
         self.size_ctrl.Enable(self.contiguous)
@@ -1540,4 +1536,4 @@
         # It could be that compartments have been updated but selected indices have not.
         # In that case rects can be empty
         if len(rects) != 0:
-            self._bounding_rect = get_bounding_rect(rects)
+            self._bounding_rect = get_bounding_rect(rects)