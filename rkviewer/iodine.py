--- conflicted
+++ resolved
@@ -598,18 +598,9 @@
     if x < 0 or y < 0 or w <= 0 or h <= 0:
         _raiseError(-12)
 
-<<<<<<< HEAD
     _pushUndoStack()
     newNode = TNode(n.lastNodeIdx, nodeID, Vec2(x, y), Vec2(w, h), floatingNode, nodeLocked)
     return n.addNode(newNode)
-=======
-        _pushUndoStack()
-        newNode = TNode(n.lastNodeIdx, nodeID, Vec2(x, y), Vec2(w, h), floatingNode, nodeLocked)
-        return n.addNode(newNode)
-    finally:
-        if errCode < 0:
-            raise ExceptionDict[errCode](errorDict[errCode])
->>>>>>> 768ca838
 
 
 def addAliasNode(neti: int, originalIdx: int, x: float, y: float, w: float, h: float) -> int:
@@ -2664,10 +2655,6 @@
 
     @pre_load
     def pre_load(self, data: Any, **kwargs):
-<<<<<<< HEAD
-        # populate the index field of nodes. This is a redundancy, so we don't expect this field
-        # to be serialized/deserialized
-=======
         # load serialization version
         # this records the version of the serialization. Whenever the serialization scheme is changed,
         # we update the version number, so that if a user is trying to load a network with an
@@ -2681,7 +2668,8 @@
         if 'serialVersion' in data:
             del data['serialVersion']
 
->>>>>>> 768ca838
+        # populate the index field of nodes. This is a redundancy, so we don't expect this field
+        # to be serialized/deserialized
         for nodei, nodedata in data['nodes'].items():
             nodedata['index'] = int(nodei)
 
