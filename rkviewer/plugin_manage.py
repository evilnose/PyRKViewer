--- conflicted
+++ resolved
@@ -1,321 +1,318 @@
-"""Classes for managing plugins for Canvas.
-
-Note: This file imports stuff from rkviewer.plugin.classes, but usually rkviewer.plugin imports from
-rkviewer. Beware of circular dependency.
-"""
-# pylint: disable=maybe-no-member
-from collections import defaultdict
-import importlib.abc
-import importlib.util
-import inspect
-import os
-import sys
-from typing import Any, Callable, Dict, List, Optional, Tuple, cast
-from marshmallow.schema import Schema
-import logging
-import inspect
-import traceback
-
-# pylint: disable=no-name-in-module
-import wx
-from rkviewer.plugin.classes import CommandPlugin, Plugin, PluginCategory, PluginType, WindowedPlugin
-# pylint: disable=no-name-in-module
-from wx.html import HtmlWindow
-
-from rkviewer.config import add_plugin_schema
-from rkviewer.events import (CanvasEvent, DidAddCompartmentEvent,
-                             DidAddNodeEvent, DidAddReactionEvent, DidChangeCompartmentOfNodesEvent,
-                             DidCommitDragEvent, DidDeleteEvent,
-                             DidModifyCompartmentsEvent, DidModifyNodesEvent,
-                             DidModifyReactionEvent, DidMoveBezierHandleEvent,
-                             DidMoveNodesEvent, DidPaintCanvasEvent,
-                             DidRedoEvent, DidResizeCompartmentsEvent,
-                             DidResizeNodesEvent, DidUndoEvent,
-                             SelectionDidUpdateEvent, bind_handler)
-from rkviewer.mvc import IController
-
-
-class PluginManager:
-    plugins: List[Plugin]
-    callbacks: Dict[Plugin, Callable[[], None]]
-
-    def __init__(self, parent_window: wx.Window, controller: IController):
-        self.plugins = list()
-        self.callbacks = dict()
-        self.parent_window = parent_window
-        self.controller = controller
-        bind_handler(DidAddNodeEvent, self.make_notify('on_did_add_node'))
-        bind_handler(DidMoveNodesEvent, self.make_notify('on_did_move_nodes'))
-        bind_handler(DidResizeNodesEvent, self.make_notify('on_did_resize_nodes'))
-        bind_handler(DidAddCompartmentEvent, self.make_notify('on_did_add_compartment'))
-        bind_handler(DidResizeCompartmentsEvent, self.make_notify('on_did_resize_compartments'))
-        bind_handler(DidAddReactionEvent, self.make_notify('on_did_add_reaction'))
-        bind_handler(DidUndoEvent, self.make_notify('on_did_undo'))
-        bind_handler(DidRedoEvent, self.make_notify('on_did_redo'))
-        bind_handler(DidDeleteEvent, self.make_notify('on_did_delete'))
-        bind_handler(DidCommitDragEvent, self.make_notify('on_did_commit_drag'))
-        bind_handler(DidPaintCanvasEvent, self.make_notify('on_did_paint_canvas'))
-        bind_handler(SelectionDidUpdateEvent, self.make_notify('on_selection_did_change'))
-        bind_handler(DidMoveBezierHandleEvent, self.make_notify('on_did_move_bezier_handle'))
-        bind_handler(DidModifyNodesEvent, self.make_notify('on_did_modify_nodes'))
-        bind_handler(DidModifyReactionEvent, self.make_notify('on_did_modify_reactions'))
-        bind_handler(DidModifyCompartmentsEvent, self.make_notify('on_did_modify_compartments'))
-        bind_handler(DidChangeCompartmentOfNodesEvent,
-                     self.make_notify('on_did_change_compartment_of_nodes'))
-        self.logger = logging.getLogger('plugin-manager')
-        self.error_callback = lambda _: None  # By default don't do anything
-
-    def bind_error_callback(self, callback):
-        """Bind a dialog callback for when there is an error.
-
-        If an error occurs before such a callback is bound, it is only logged.
-        """
-        self.error_callback = callback
-
-    # Also TODO might want a more sophisticated file system structure, including data storage and
-    # temp folder
-    def load_from(self, load_dir: str) -> bool:
-        """Load plugins from the given directory. Returns False if the dir does not exist.
-        """
-        dirname = os.path.dirname(__file__)
-        dir_path = os.path.join(dirname, '..\\', load_dir)
-        if not os.path.exists(dir_path):
-            return False
-
-        plugin_classes = list()
-        for f in os.listdir(dir_path):
-            if not f.endswith('.py'):
-                continue
-            mod_name = '_rkviewer.plugin_{}'.format(f[:-2])  # remove extension
-            spec = importlib.util.spec_from_file_location(mod_name, os.path.join(dir_path, f))
-            assert spec is not None
-            mod = importlib.util.module_from_spec(spec)
-            assert spec.loader is not None
-            loader = cast(importlib.abc.Loader, spec.loader)
-            try:
-                loader.exec_module(mod)
-            except Exception as e:
-                except_str = ''.join(traceback.format_exception(None, e, e.__traceback__))
-                errmsg = "Failed to load plugin '{}':\n{}".format(f, except_str)
-                self.logger.error(errmsg)
-                self.error_callback(errmsg)
-                continue
-
-            def pred(o): return o.__module__ == mod_name and issubclass(o, Plugin)
-            def wrap_exception(pname, method):
-                def ret(*args, **kwargs):
-                    try:
-                        return method(*args, **kwargs)
-                    except Exception as e:
-                        errmsg = ''.join(traceback.format_exception(None, e, e.__traceback__))
-                        errmsg = "Caught error in plugin '{}':\n".format(pname) + errmsg
-                        self.logger.error(errmsg)
-                        self.error_callback(errmsg)
-                return ret
-
-            cur_classes = [m[1] for m in inspect.getmembers(mod, inspect.isclass) if pred(m[1])]
-            for cls in cur_classes:
-                if inspect.isabstract(cls):
-                    logging.warning("Plugin in file '{}' is an abstract class. Did not load.".format(f))
-                    continue
-
-                if not hasattr(cls, 'metadata'):
-                    logging.warning("Plugin in file '{}' does not have a `metadata` class attribute. "
-                        "Did not load. See plugin documentation for more information.".format(f))
-                    continue
-
-                for method_name, method in inspect.getmembers(cls, inspect.isroutine):
-                    setattr(cls, method_name, wrap_exception(cls.metadata.name, method))
-
-                plugin_classes.append(cls)
-
-        logging.getLogger('plugin').info("Found {} valid plugins in '{}'. Loading plugins...".format(
-            len(plugin_classes), dir_path))
-
-<<<<<<< HEAD
-=======
-        self.plugin_dir = dir_path
-
->>>>>>> 13990d0c
-        self.plugins = list()
-        for cls in plugin_classes:
-            try:
-                plugin = cls()
-                if not hasattr(plugin, 'ptype'):
-                    logging.warning("Plugin '{}' has no `ptype` attribute. Did not load. "
-                        "Did you forget to call `super().__init__()`?".format(cls.metadata.name))
-                    continue
-                self.plugins.append(cls())
-            except Exception as e:
-                self.logger.error('Error when creating plugin object: {}'.format(e))
-
-        # Duplicate names
-        if len(set(p.metadata.name for p in self.plugins)) < len(self.plugins):
-            pass  # TODO fail when there is duplicate name.
-
-        # Create and register callbacks
-        for plugin in self.plugins:
-            callback: Callable[[], None]
-            if plugin.ptype == PluginType.COMMAND:
-                plugin = cast(CommandPlugin, plugin)
-                callback = self.make_command_callback(plugin)
-            else:
-                plugin = cast(WindowedPlugin, plugin)
-                callback = self.make_windowed_callback(plugin, self.parent_window)
-            self.callbacks[plugin] = callback
-
-        # load schema
-        for plugin in self.plugins:
-            schema = plugin.get_settings_schema()
-            if isinstance(schema, Schema):
-                add_plugin_schema(plugin.metadata.name, schema)
-        return True
-
-    def make_notify(self, handler_name: str):
-        """Make event notification function for plugin.
-
-        handler_name should be the name of a method defined by Plugin. This would then create a
-        callback function that goes over each plugin and call that function. This callback should
-        be bound to its associated event.
-
-        The handler function is called with the event itself as argument.
-        """
-        assert callable(getattr(Plugin, handler_name, None)), "{} is not a method defined by \
-Plugin!".format(handler_name)
-
-        def ret(evt: CanvasEvent):
-            for plugin in self.plugins:
-                getattr(plugin, handler_name)(evt)
-
-        return ret
-
-    def register_menu(self, menu: wx.Menu):
-        def _get_callback(plugin):
-            return lambda _: self.callbacks[plugin]()
-
-        sorted_plugins = sorted(self.plugins, key=lambda p: p.metadata.name)
-        for plugin in sorted_plugins:
-            item = menu.Append(wx.ID_ANY, plugin.metadata.name)
-            menu.Bind(wx.EVT_MENU, _get_callback(plugin), item)
-
-        menu.AppendSeparator()
-        add_plugin = menu.Append(wx.ID_ANY, "Add a Plugin")
-        menu.Bind(wx.EVT_MENU, self.add_plugin_from_file, add_plugin)
-
-    def add_plugin_from_file(self, evt):
-        with wx.FileDialog(self.parent_window, "Choose File", wildcard="*.py",
-                    style=wx.FD_OPEN | wx.FD_FILE_MUST_EXIST) as fileDialog:
-            if fileDialog.ShowModal() == wx.ID_CANCEL:
-                return
-            # Proceed loading the file chosen by the user
-            pathname = fileDialog.GetPath()
-            filename = fileDialog.GetFilename()
-            try:
-                with open(pathname, 'r') as file:
-                    txt = file.read()
-                savepth = os.path.join(self.plugin_dir, filename)
-                with open(savepth, 'w') as file_dest:
-                    file_dest.write(txt)
-                    file_dest.close()
-            except IOError:
-                wx.LogError("Cannot open file.")
-
-    def make_command_callback(self, command: CommandPlugin) -> Callable[[], None]:
-        def command_cb():
-            with self.controller.group_action():
-                command.run()
-
-        return command_cb
-
-    def make_windowed_callback(self, windowed: WindowedPlugin,
-                               parent: wx.Window) -> Callable[[], None]:
-        title = windowed.metadata.name
-        dialog_exists = False
-        dialog: Optional[wx.Window] = None
-
-        def windowed_cb():
-            nonlocal dialog_exists, dialog
-
-            if not dialog_exists:
-                dialog = wx.Dialog(parent, title=title)
-                dialog_exists = True
-                window = windowed.create_window(dialog)
-                if window is None or not isinstance(window, wx.Window):
-                    raise ValueError('create_window() of plugin {} did not return wx.Window '
-                                     'type!'.format(windowed.metadata.name))
-                windowed.dialog = dialog  # Set the related dialog
-
-                sizer = wx.BoxSizer(wx.VERTICAL)
-                sizer.Add(window)
-                dialog.SetSize(window.GetSize())
-                dialog.SetSizer(sizer)
-                dialog.Centre()
-
-                windowed.on_did_create_dialog()
-                dialog.Show()
-
-                def close_cb(e):
-                    nonlocal dialog_exists
-                    windowed.on_will_close_window(e)
-                    dialog_exists = False
-                dialog.Bind(wx.EVT_CLOSE, close_cb)
-            else:
-                assert dialog is not None
-                dialog.SetFocus()
-        return windowed_cb
-
-    def create_dialog(self, parent):
-        return PluginDialog(parent, self.plugins)
-
-    def get_plugins_by_category(self) -> Dict[PluginCategory, List[Tuple[str, Callable[[], None], Optional[wx.Bitmap]]]]:
-        """Returns a dictionary that maps each category to the list of plugins.
-
-        Each plugin in the lists is a tuple (short_name, bitmap, callback). The
-        """
-        ret = defaultdict(list)
-        for plugin in self.plugins:
-            sname = plugin.metadata.short_name if plugin.metadata.short_name else plugin.metadata.name
-            assert isinstance(plugin.metadata.category, PluginCategory)
-            ret[plugin.metadata.category].append(
-                (sname, self.callbacks[plugin], plugin.metadata.icon))
-        return ret
-
-
-class PluginDialog(wx.Dialog):
-    def __init__(self, parent, plugins: List[Plugin]):
-        super().__init__(parent, title='Manage Plugins', size=(900, 550))
-        notebook = wx.Listbook(self, style=wx.LB_LEFT)
-        notebook.GetListView().SetFont(wx.Font(wx.FontInfo(10)))
-        notebook.GetListView().SetColumnWidth(0, 100)
-
-        sizer = wx.BoxSizer()
-        sizer.Add(notebook, proportion=1, flag=wx.EXPAND)
-
-        for plugin in plugins:
-            page = PluginPage(notebook, plugin)
-            notebook.AddPage(page, text=plugin.metadata.name)
-
-        self.SetSizer(sizer)
-
-
-class PluginPage(HtmlWindow):
-    def __init__(self, parent: wx.Window, plugin: Plugin):
-        super().__init__(parent)
-
-        html = '''
-        <h3>{name}</h3>
-        <div>{author}｜v{version}</div>
-        <hr/>
-        <div>
-            {description}
-        </div>
-        '''.format(
-            name=plugin.metadata.name,
-            version=plugin.metadata.version,
-            author=plugin.metadata.author,
-            description=plugin.metadata.long_desc,
-        )
-
-        self.SetPage(html)
-        # inherit parent background color for better look
-        self.SetBackgroundColour(parent.GetBackgroundColour())
+"""Classes for managing plugins for Canvas.
+
+Note: This file imports stuff from rkviewer.plugin.classes, but usually rkviewer.plugin imports from
+rkviewer. Beware of circular dependency.
+"""
+# pylint: disable=maybe-no-member
+from collections import defaultdict
+import importlib.abc
+import importlib.util
+import inspect
+import os
+import sys
+from typing import Any, Callable, Dict, List, Optional, Tuple, cast
+from marshmallow.schema import Schema
+import logging
+import inspect
+import traceback
+
+# pylint: disable=no-name-in-module
+import wx
+from rkviewer.plugin.classes import CommandPlugin, Plugin, PluginCategory, PluginType, WindowedPlugin
+# pylint: disable=no-name-in-module
+from wx.html import HtmlWindow
+
+from rkviewer.config import add_plugin_schema
+from rkviewer.events import (CanvasEvent, DidAddCompartmentEvent,
+                             DidAddNodeEvent, DidAddReactionEvent, DidChangeCompartmentOfNodesEvent,
+                             DidCommitDragEvent, DidDeleteEvent,
+                             DidModifyCompartmentsEvent, DidModifyNodesEvent,
+                             DidModifyReactionEvent, DidMoveBezierHandleEvent,
+                             DidMoveNodesEvent, DidPaintCanvasEvent,
+                             DidRedoEvent, DidResizeCompartmentsEvent,
+                             DidResizeNodesEvent, DidUndoEvent,
+                             SelectionDidUpdateEvent, bind_handler)
+from rkviewer.mvc import IController
+
+
+class PluginManager:
+    plugins: List[Plugin]
+    callbacks: Dict[Plugin, Callable[[], None]]
+
+    def __init__(self, parent_window: wx.Window, controller: IController):
+        self.plugins = list()
+        self.callbacks = dict()
+        self.parent_window = parent_window
+        self.controller = controller
+        bind_handler(DidAddNodeEvent, self.make_notify('on_did_add_node'))
+        bind_handler(DidMoveNodesEvent, self.make_notify('on_did_move_nodes'))
+        bind_handler(DidResizeNodesEvent, self.make_notify('on_did_resize_nodes'))
+        bind_handler(DidAddCompartmentEvent, self.make_notify('on_did_add_compartment'))
+        bind_handler(DidResizeCompartmentsEvent, self.make_notify('on_did_resize_compartments'))
+        bind_handler(DidAddReactionEvent, self.make_notify('on_did_add_reaction'))
+        bind_handler(DidUndoEvent, self.make_notify('on_did_undo'))
+        bind_handler(DidRedoEvent, self.make_notify('on_did_redo'))
+        bind_handler(DidDeleteEvent, self.make_notify('on_did_delete'))
+        bind_handler(DidCommitDragEvent, self.make_notify('on_did_commit_drag'))
+        bind_handler(DidPaintCanvasEvent, self.make_notify('on_did_paint_canvas'))
+        bind_handler(SelectionDidUpdateEvent, self.make_notify('on_selection_did_change'))
+        bind_handler(DidMoveBezierHandleEvent, self.make_notify('on_did_move_bezier_handle'))
+        bind_handler(DidModifyNodesEvent, self.make_notify('on_did_modify_nodes'))
+        bind_handler(DidModifyReactionEvent, self.make_notify('on_did_modify_reactions'))
+        bind_handler(DidModifyCompartmentsEvent, self.make_notify('on_did_modify_compartments'))
+        bind_handler(DidChangeCompartmentOfNodesEvent,
+                     self.make_notify('on_did_change_compartment_of_nodes'))
+        self.logger = logging.getLogger('plugin-manager')
+        self.error_callback = lambda _: None  # By default don't do anything
+
+    def bind_error_callback(self, callback):
+        """Bind a dialog callback for when there is an error.
+
+        If an error occurs before such a callback is bound, it is only logged.
+        """
+        self.error_callback = callback
+
+    # Also TODO might want a more sophisticated file system structure, including data storage and
+    # temp folder
+    def load_from(self, load_dir: str) -> bool:
+        """Load plugins from the given directory. Returns False if the dir does not exist.
+        """
+        dirname = os.path.dirname(__file__)
+        dir_path = os.path.join(dirname, '..\\', load_dir)
+        if not os.path.exists(dir_path):
+            return False
+
+        plugin_classes = list()
+        for f in os.listdir(dir_path):
+            if not f.endswith('.py'):
+                continue
+            mod_name = '_rkviewer.plugin_{}'.format(f[:-2])  # remove extension
+            spec = importlib.util.spec_from_file_location(mod_name, os.path.join(dir_path, f))
+            assert spec is not None
+            mod = importlib.util.module_from_spec(spec)
+            assert spec.loader is not None
+            loader = cast(importlib.abc.Loader, spec.loader)
+            try:
+                loader.exec_module(mod)
+            except Exception as e:
+                except_str = ''.join(traceback.format_exception(None, e, e.__traceback__))
+                errmsg = "Failed to load plugin '{}':\n{}".format(f, except_str)
+                self.logger.error(errmsg)
+                self.error_callback(errmsg)
+                continue
+
+            def pred(o): return o.__module__ == mod_name and issubclass(o, Plugin)
+            def wrap_exception(pname, method):
+                def ret(*args, **kwargs):
+                    try:
+                        return method(*args, **kwargs)
+                    except Exception as e:
+                        errmsg = ''.join(traceback.format_exception(None, e, e.__traceback__))
+                        errmsg = "Caught error in plugin '{}':\n".format(pname) + errmsg
+                        self.logger.error(errmsg)
+                        self.error_callback(errmsg)
+                return ret
+
+            cur_classes = [m[1] for m in inspect.getmembers(mod, inspect.isclass) if pred(m[1])]
+            for cls in cur_classes:
+                if inspect.isabstract(cls):
+                    logging.warning("Plugin in file '{}' is an abstract class. Did not load.".format(f))
+                    continue
+
+                if not hasattr(cls, 'metadata'):
+                    logging.warning("Plugin in file '{}' does not have a `metadata` class attribute. "
+                        "Did not load. See plugin documentation for more information.".format(f))
+                    continue
+
+                for method_name, method in inspect.getmembers(cls, inspect.isroutine):
+                    setattr(cls, method_name, wrap_exception(cls.metadata.name, method))
+
+                plugin_classes.append(cls)
+
+        logging.getLogger('plugin').info("Found {} valid plugins in '{}'. Loading plugins...".format(
+            len(plugin_classes), dir_path))
+
+        self.plugin_dir = dir_path
+
+        self.plugins = list()
+        for cls in plugin_classes:
+            try:
+                plugin = cls()
+                if not hasattr(plugin, 'ptype'):
+                    logging.warning("Plugin '{}' has no `ptype` attribute. Did not load. "
+                        "Did you forget to call `super().__init__()`?".format(cls.metadata.name))
+                    continue
+                self.plugins.append(cls())
+            except Exception as e:
+                self.logger.error('Error when creating plugin object: {}'.format(e))
+
+        # Duplicate names
+        if len(set(p.metadata.name for p in self.plugins)) < len(self.plugins):
+            pass  # TODO fail when there is duplicate name.
+
+        # Create and register callbacks
+        for plugin in self.plugins:
+            callback: Callable[[], None]
+            if plugin.ptype == PluginType.COMMAND:
+                plugin = cast(CommandPlugin, plugin)
+                callback = self.make_command_callback(plugin)
+            else:
+                plugin = cast(WindowedPlugin, plugin)
+                callback = self.make_windowed_callback(plugin, self.parent_window)
+            self.callbacks[plugin] = callback
+
+        # load schema
+        for plugin in self.plugins:
+            schema = plugin.get_settings_schema()
+            if isinstance(schema, Schema):
+                add_plugin_schema(plugin.metadata.name, schema)
+        return True
+
+    def make_notify(self, handler_name: str):
+        """Make event notification function for plugin.
+
+        handler_name should be the name of a method defined by Plugin. This would then create a
+        callback function that goes over each plugin and call that function. This callback should
+        be bound to its associated event.
+
+        The handler function is called with the event itself as argument.
+        """
+        assert callable(getattr(Plugin, handler_name, None)), "{} is not a method defined by \
+Plugin!".format(handler_name)
+
+        def ret(evt: CanvasEvent):
+            for plugin in self.plugins:
+                getattr(plugin, handler_name)(evt)
+
+        return ret
+
+    def register_menu(self, menu: wx.Menu):
+        def _get_callback(plugin):
+            return lambda _: self.callbacks[plugin]()
+
+        sorted_plugins = sorted(self.plugins, key=lambda p: p.metadata.name)
+        for plugin in sorted_plugins:
+            item = menu.Append(wx.ID_ANY, plugin.metadata.name)
+            menu.Bind(wx.EVT_MENU, _get_callback(plugin), item)
+
+        menu.AppendSeparator()
+        add_plugin = menu.Append(wx.ID_ANY, "Add a Plugin")
+        menu.Bind(wx.EVT_MENU, self.add_plugin_from_file, add_plugin)
+
+    def add_plugin_from_file(self, evt):
+        with wx.FileDialog(self.parent_window, "Choose File", wildcard="*.py",
+                    style=wx.FD_OPEN | wx.FD_FILE_MUST_EXIST) as fileDialog:
+            if fileDialog.ShowModal() == wx.ID_CANCEL:
+                return
+            # Proceed loading the file chosen by the user
+            pathname = fileDialog.GetPath()
+            filename = fileDialog.GetFilename()
+            try:
+                with open(pathname, 'r') as file:
+                    txt = file.read()
+                savepth = os.path.join(self.plugin_dir, filename)
+                with open(savepth, 'w') as file_dest:
+                    file_dest.write(txt)
+                    file_dest.close()
+            except IOError:
+                wx.LogError("Cannot open file.")
+
+    def make_command_callback(self, command: CommandPlugin) -> Callable[[], None]:
+        def command_cb():
+            with self.controller.group_action():
+                command.run()
+
+        return command_cb
+
+    def make_windowed_callback(self, windowed: WindowedPlugin,
+                               parent: wx.Window) -> Callable[[], None]:
+        title = windowed.metadata.name
+        dialog_exists = False
+        dialog: Optional[wx.Window] = None
+
+        def windowed_cb():
+            nonlocal dialog_exists, dialog
+
+            if not dialog_exists:
+                dialog = wx.Dialog(parent, title=title)
+                dialog_exists = True
+                window = windowed.create_window(dialog)
+                if window is None or not isinstance(window, wx.Window):
+                    raise ValueError('create_window() of plugin {} did not return wx.Window '
+                                     'type!'.format(windowed.metadata.name))
+                windowed.dialog = dialog  # Set the related dialog
+
+                sizer = wx.BoxSizer(wx.VERTICAL)
+                sizer.Add(window)
+                dialog.SetSize(window.GetSize())
+                dialog.SetSizer(sizer)
+                dialog.Centre()
+
+                windowed.on_did_create_dialog()
+                dialog.Show()
+
+                def close_cb(e):
+                    nonlocal dialog_exists
+                    windowed.on_will_close_window(e)
+                    dialog_exists = False
+                dialog.Bind(wx.EVT_CLOSE, close_cb)
+            else:
+                assert dialog is not None
+                dialog.SetFocus()
+        return windowed_cb
+
+    def create_dialog(self, parent):
+        return PluginDialog(parent, self.plugins)
+
+    def get_plugins_by_category(self) -> Dict[PluginCategory, List[Tuple[str, Callable[[], None], Optional[wx.Bitmap]]]]:
+        """Returns a dictionary that maps each category to the list of plugins.
+
+        Each plugin in the lists is a tuple (short_name, bitmap, callback). The
+        """
+        ret = defaultdict(list)
+        for plugin in self.plugins:
+            sname = plugin.metadata.short_name if plugin.metadata.short_name else plugin.metadata.name
+            assert isinstance(plugin.metadata.category, PluginCategory)
+            ret[plugin.metadata.category].append(
+                (sname, self.callbacks[plugin], plugin.metadata.icon))
+        return ret
+
+
+class PluginDialog(wx.Dialog):
+    def __init__(self, parent, plugins: List[Plugin]):
+        super().__init__(parent, title='Manage Plugins', size=(900, 550))
+        notebook = wx.Listbook(self, style=wx.LB_LEFT)
+        notebook.GetListView().SetFont(wx.Font(wx.FontInfo(10)))
+        notebook.GetListView().SetColumnWidth(0, 100)
+
+        sizer = wx.BoxSizer()
+        sizer.Add(notebook, proportion=1, flag=wx.EXPAND)
+
+        for plugin in plugins:
+            page = PluginPage(notebook, plugin)
+            notebook.AddPage(page, text=plugin.metadata.name)
+
+        self.SetSizer(sizer)
+
+
+class PluginPage(HtmlWindow):
+    def __init__(self, parent: wx.Window, plugin: Plugin):
+        super().__init__(parent)
+
+        html = '''
+        <h3>{name}</h3>
+        <div>{author}｜v{version}</div>
+        <hr/>
+        <div>
+            {description}
+        </div>
+        '''.format(
+            name=plugin.metadata.name,
+            version=plugin.metadata.version,
+            author=plugin.metadata.author,
+            description=plugin.metadata.long_desc,
+        )
+
+        self.SetPage(html)
+        # inherit parent background color for better look
+        self.SetBackgroundColour(parent.GetBackgroundColour())