--- conflicted
+++ resolved
@@ -71,15 +71,9 @@
         api.add_alias(self.neti, nodei, size=size)
 
         nodes = api.get_nodes(self.neti)
-<<<<<<< HEAD
-        node_size = Vec2(50, 30)
-        original = NodeData(net_index=self.neti, id='Hookie', index=0, original_index=-1, size=node_size)
-        alias = NodeData(net_index=self.neti, id='Hookie', index=1, original_index=0, size=node_size)
-=======
         self.assertEqual(2, len(nodes))
         original = NodeData(net_index=self.neti, id='Hookie', index=0, original_index=-1, size=size)
         alias = NodeData(net_index=self.neti, id='Hookie', index=1, original_index=0, size=size)
->>>>>>> decf8ca3
         self.assertEqual(original, nodes[0])
         self.assertEqual(alias, nodes[1])
 
